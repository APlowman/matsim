import os
import itertools
import numpy as np
from atsim import vectors, utils
from atsim import readwrite
from atsim.readwrite import format_arr
import mendeleev


def get_castep_cell_constraints(lengths_equal, angles_equal, fix_lengths,
                                fix_angles):
    """
    Get CASTEP cell constraints encoded from a set of more user-friendly
    parameters.

    Parameters
    ----------
    lengths_equal : str
        Some combination of 'a', 'b' and 'c', or 'none'. Represents which
        supercell vectors are to remain equal to one another.
    angles_equal : str
        Some combination of 'a', 'b' and 'c', or 'none'. Represents which
        supercell angles are to remain equal to one another.
    fix_lengths : str
        Some combination of 'a', 'b' and 'c', or 'none'. Represents which
        supercell vectors are to remain fixed.
    fix_angles : str
        Some combination of 'a', 'b' and 'c', or 'none'. Represents which
        supercell angles are to remain fixed.

    Returns
    -------
    list of list of int

    TODO:
    -   Improve robustness; should return exception for some cases where it
        currently is not: E.g. angles_equal = bc; fix_angles = ab should not
        be allowed. See OneNote notebook on rules.

    """

    if lengths_equal is None:
        lengths_equal = ''

    if angles_equal is None:
        angles_equal = ''

    if fix_lengths is None:
        fix_lengths = ''

    if fix_angles is None:
        fix_angles = ''

    eqs_params = [lengths_equal, angles_equal]
    fxd_params = [fix_lengths, fix_angles]
    encoded = [[1, 2, 3], [1, 2, 3]]

    ambig_cell_msg = 'Ambiguous cell constraints specified.'

    # Loop through lengths, then angles:
    for idx, (fp, ep) in enumerate(zip(fxd_params, eqs_params)):

        if len(fp) == 3 and all([x in fp for x in ['a', 'b', 'c']]):
            encoded[idx] = [0, 0, 0]

        elif len(fp) == 2 and all([x in fp for x in ['a', 'b']]):
            encoded[idx] = [0, 0, 3]

        elif len(fp) == 2 and all([x in fp for x in ['a', 'c']]):
            encoded[idx] = [0, 2, 0]

        elif len(fp) == 2 and all([x in fp for x in ['b', 'c']]):
            encoded[idx] = [1, 0, 0]

        elif fp == 'a':

            if ep == '':
                encoded[idx] = [0, 2, 3]

            elif ep == 'bc':
                encoded[idx] = [0, 2, 2]

            else:
                raise ValueError(ambig_cell_msg)

        elif fp == 'b':

            if ep == '':
                encoded[idx] = [1, 0, 3]

            elif ep == 'ac':
                encoded[idx] = [1, 0, 1]

            else:
                raise ValueError(ambig_cell_msg)

        elif fp == 'c':

            if ep == '':
                encoded[idx] = [1, 2, 0]

            elif ep == 'ab':
                encoded[idx] = [1, 1, 0]

            else:
                raise ValueError(ambig_cell_msg)

        else:

            if len(ep) == 3 and all([x in ep for x in ['a', 'b', 'c']]):
                encoded[idx] = [1, 1, 1]

            elif any([x in ep for x in ['ab', 'ba']]):
                encoded[idx] = [1, 1, 3]

            elif any([x in ep for x in ['ac', 'ca']]):
                encoded[idx] = [1, 2, 1]

            elif any([x in ep for x in ['bc', 'cb']]):
                encoded[idx] = [1, 2, 2]

    for idx in range(len(encoded[1])):
        if encoded[1][idx] > 0:
            encoded[1][idx] += 3

    return encoded


def write_castep_inputs(supercell, atom_sites, species, species_idx, path,
                        seedname='sim', cell=None, param=None, sym_ops=None,
                        cell_constraints=None, atom_constraints=None):
    """
    Generate CASTEP input files.

    Parameters
    ----------
    supercell : ndarray of shape (3, 3)
        Array of column vectors representing the edge vectors of the supercell.
    atom_sites : ndarray of shape (3, N)
        Array of column vectors representing the positions of each atom.
    species : ndarray of str of shape (M, )
        The distinct species of the atoms.
    species_idx : list or ndarray of shape (N, )
        Maps each atom site to a given species in `species`.
    path : str
        Directory in which to generate input files.
    seedname : str, optional
        The seedname of the CASTEP calculation. Default is `sim`.
    cell : dict, optional
        Key value pairs to add to the cell file.
    param : dict, optional
        Key value pairs to add to the param file.
    sym_ops: list of ndarray of shape (4, 3)
        Each array represents a symmetry operation, where the first three rows
        are the rotation matrix and the final row is the translation.
    cell_constraints : dict, optional
        A dict with the following keys:
            lengths_equal : str
                Some combination of 'a', 'b' and 'c'. Represents which
                supercell vectors are to remain equal to one another.
            angles_equal : str
                Some combination of 'a', 'b' and 'c'. Represents which
                supercell angles are to remain equal to one another.
            fix_lengths : str
                Some combination of 'a', 'b' and 'c'. Represents which
                supercell vectors are to remain fixed.
            fix_angles : str
                Some combination of 'a', 'b' and 'c'. Represents which
                supercell angles are to remain fixed.
    atom_constraints : dict, optional
        A dict with the following keys:
            fix_`mn`_idx : ndarray of dimension 1
                The atom indices whose `m` and `n` coordinates are to
                be fixed, where valid pairs of `mn` are (`xy`, `xz`, `yz`).
                By default, set to None.
            fix_xyz_idx : ndarray of dimension 1
                The atom indices whose `x`, `y` and `z` coordinates
                are to be fixed. By default, set to None.

    TODO:
    -   Generalise atom constraints.

    """

    # Validation:

    species_idx = utils.parse_as_int_arr(species_idx)
    if species_idx.min() < 0 or species_idx.max() > (atom_sites.shape[1] - 1):
        raise IndexError('`species_idx` must index `atom_sites`')

    for k, v in atom_constraints.items():

        if isinstance(v, (np.ndarray, list)):

            atom_constraints[k] = utils.parse_as_int_arr(v)
            v = atom_constraints[k]

            if v.ndim != 1:
                raise ValueError('`atom_constraints[{}]` must be a 1D list, '
                                 '1D array or str.'.format(k))

            if v.min() < 1 or v.max() > atom_sites.shape[1]:
                raise IndexError('`atom_constraints[{}]` must index '
                                 '`atom_sites`'.format(k))

        elif v is not None:
            raise ValueError('`atom_constraints[{}]` must be a 1D list or 1D '
                             'array.'.format(k))

    f_xy = atom_constraints.get('fix_xy_idx')
    f_xz = atom_constraints.get('fix_xz_idx')
    f_yz = atom_constraints.get('fix_yz_idx')
    f_xyz = atom_constraints.get('fix_xyz_idx')

    if f_xy is None:
        f_xy = np.array([])
    if f_xz is None:
        f_xz = np.array([])
    if f_yz is None:
        f_yz = np.array([])
    if f_xyz is None:
        f_xyz = np.array([])

    atom_constr_opt = [f_xy, f_xz, f_yz, f_xyz]
    atom_constr_pairs = list(itertools.combinations(atom_constr_opt, 2))

    for pair in atom_constr_pairs:
        if len(pair[0]) > 0 and len(pair[1]) > 0:
            if len(np.intersect1d(pair[0], pair[1])) > 0:
                raise ValueError('`{}_idx` and `{}_idx`  cannot '
                                 'contain the same indices.'.format(pair[0], pair[1]))

    os.makedirs(path, exist_ok=True)

    task = param['task'].upper()
    geom_opt_str = ['GEOMETRYOPTIMISATION', 'GEOMETRYOPTIMIZATION']

    # Write CELL file:
    cell_path = os.path.join(path, seedname + '.cell')
    with open(cell_path, 'w') as cf:   # to do: test if i need universal newline mode here

        # Supercell (need to tranpose to array of row vectors):
        cf.write('%block lattice_cart\n')
        cf.write(format_arr(
            supercell.T, format_spec='{:24.15f}', col_delim=' '))
        cf.write('%endblock lattice_cart\n\n')

        # Atoms (need to tranpose to array of row vectors):
        atom_species = species[species_idx][:, np.newaxis]

        cf.write('%block positions_abs\n')
        cf.write(format_arr([atom_species, atom_sites.T],
                            format_spec=['{:5}', '{:24.15f}'],
                            col_delim=' '))
        cf.write('%endblock positions_abs\n')

        # Cell constraints:
        encoded_params = get_castep_cell_constraints(**cell_constraints)

        if (not (encoded_params[0] == [1, 2, 3] and
                 encoded_params[1] == [4, 5, 6])) and (
                task in geom_opt_str):

            if (encoded_params[0] == [0, 0, 0] and
                    encoded_params[1] == [0, 0, 0]):
                cf.write('\nfix_all_cell = True\n')

            else:
                cf.write('\n%block cell_constraints\n')
                cf.write('{}\t{}\t{}\n'.format(*encoded_params[0]))
                cf.write('{}\t{}\t{}\n'.format(*encoded_params[1]))
                cf.write('%endblock cell_constraints\n')

        # Atom constraints:
        if any([len(x) for x in atom_constr_opt]) > 0:

            # For each atom, get the index within like-species atoms:
            # 1-based indexing instead of 0-based!
            sub_idx = np.zeros((atom_sites.shape[1]), dtype=int) - 1
            for sp_idx in range(len(species)):
                w = np.where(species_idx == sp_idx)[0]
                sub_idx[w] = np.arange(w.shape[0]) + 1

            cnst_fs = ['{:<5d}', '{:<5}', '{:<5d}', '{:24.15f}']
            cf.write('\n%block ionic_constraints\n')

            nc_xyz = f_xyz.shape[0]
            nc_xy = f_xy.shape[0]
            nc_xz = f_xz.shape[0]
            nc_yz = f_yz.shape[0]

            if nc_xyz > 0:
                f_xyz -= 1
                f_xyz_sp = np.tile(
                    atom_species[f_xyz], (1, 3)).reshape(nc_xyz * 3, 1)
                f_xyz_sub_idx = np.repeat(sub_idx[f_xyz], 3)[:, np.newaxis]
                f_xyz_cnst_idx = (np.arange(nc_xyz * 3) + 1)[:, np.newaxis]
                f_xyz_cnst_coef = np.tile(np.eye(3), (nc_xyz, 1))

                cnst_arrs_xyz = [f_xyz_cnst_idx, f_xyz_sp, f_xyz_sub_idx,
                                 f_xyz_cnst_coef]

                cf.write(format_arr(cnst_arrs_xyz,
                                    format_spec=cnst_fs,
                                    col_delim=' '))

            if nc_xy > 0:
                f_xy -= 1
                f_xy_sp = np.tile(
                    atom_species[f_xy], (1, 2)).reshape(nc_xy * 2, 1)
                f_xy_sub_idx = np.repeat(sub_idx[f_xy], 2)[:, np.newaxis]
                f_xy_cnst_idx = (np.arange(nc_xy * 2) + 1 +
                                 (nc_xyz * 3))[:, np.newaxis]
                f_xy_cnst_coef = np.tile(np.eye(3)[[0, 1]], (nc_xy, 1))

                cnst_arrs_xy = [f_xy_cnst_idx, f_xy_sp, f_xy_sub_idx,
                                f_xy_cnst_coef]

                cf.write(format_arr(cnst_arrs_xy,
                                    format_spec=cnst_fs,
                                    col_delim=' '))

            if nc_xz > 0:
                f_xz -= 1
                f_xz_sp = np.tile(
                    atom_species[f_xz], (1, 2)).reshape(nc_xz * 2, 1)
                f_xz_sub_idx = np.repeat(sub_idx[f_xz], 2)[:, np.newaxis]
                f_xz_cnst_idx = (np.arange(nc_xz * 2) + 1 +
                                 (nc_xy * 2) + (nc_xyz * 3))[:, np.newaxis]
                f_xz_cnst_coef = np.tile(np.eye(3)[[0, 2]], (nc_xz, 1))

                cnst_arrs_xz = [f_xz_cnst_idx, f_xz_sp, f_xz_sub_idx,
                                f_xz_cnst_coef]

                cf.write(format_arr(cnst_arrs_xz,
                                    format_spec=cnst_fs,
                                    col_delim=' '))

            if nc_yz > 0:
                f_yz -= 1
                f_yz_sp = np.tile(
                    atom_species[f_yz], (1, 2)).reshape(nc_yz * 2, 1)
                f_yz_sub_idx = np.repeat(sub_idx[f_yz], 2)[:, np.newaxis]
                f_yz_cnst_idx = (np.arange(nc_yz * 2) + 1 + (nc_xz * 2) +
                                 (nc_xy * 2) + (nc_xyz * 3))[:, np.newaxis]

                f_yz_cnst_coef = np.tile(np.eye(3)[[1, 2]], (nc_yz, 1))

                cnst_arrs_yz = [f_yz_cnst_idx, f_yz_sp, f_yz_sub_idx,
                                f_yz_cnst_coef]

                cf.write(format_arr(cnst_arrs_yz,
                                    format_spec=cnst_fs,
                                    col_delim=' '))

            cf.write('%endblock ionic_constraints\n')

        # Symmetry ops
        if sym_ops is not None:

            sym_ops = np.vstack(sym_ops)
            cf.write('\n%block symmetry_ops\n')
            cf.write(format_arr(sym_ops,
                                format_spec='{:24.15f}',
                                col_delim=' '))
            cf.write('%endblock symmetry_ops\n')

        # Other cell file items:
        if cell is not None:
            cf.write('\n')
            for k, v in sorted(cell.items()):
                cf.write('{:25s}= {}\n'.format(k, v))

    # Write PARAM file:
    if param is not None:
        param_path = os.path.join(path, seedname + '.param')
        with open(param_path, 'w') as pf:
            for k, v in sorted(param.items()):
                pf.write('{:25s}= {}\n'.format(k, v))


def read_castep_output(dir_path, seedname=None, ignore_missing_output=False):
    """
        Function to parse the output files from CASTEP. The main output file is
        `seedname`.castep.

        If `seedname` is specified, raise IOError if there is no `seedname`.castep
        file in `dir_path`.

        If `seedname` is not specified, raise IOError if there is not exactly one
        .castep file in `dir_path.

        Depending on the calculation task, additional output files are generated
        (e.g. `seedname`.geom for geometry optimisations). If these files are not
        found in `dir_path`, raise an IOError, unless `ignore_missing_output` is True.

        CASTEP versions tested:
            17.2

        CASTEP tasks tested:
            SinglePoint, GeometryOptimisation

    """

    # Find the files ending in .castep in `dir_path`:
    all_cst_files = readwrite.find_files_in_dir(
        dir_path, r'.castep$', recursive=False)

    # If no .castep files in `dir_path, raise IOError.
    if len(all_cst_files) == 0:
        raise IOError(
            'No .castep files found in directory {}'.format(dir_path))

    if seedname is None:

        if len(all_cst_files) > 1:
            raise IOError(
                'Seedname not specified, but multiple .castep files found.')

        else:
            seedname = all_cst_files[0].split('.castep')[0]

    cst_fn = '{}.castep'.format(seedname)
    cst_path = os.path.join(dir_path, cst_fn)

    if not os.path.isfile(cst_path):
        raise IOError(
            'File not found: {} in directory {}'.format(cst_fn, dir_path))

    # Parse the .castep file:
    out = read_castep_file(cst_path)

    # Parse additional ouput files:
    vrs = out['version']
    is_geom = out['params']['calc_type'] == 'geometry optimization'
    if (vrs in ['17.2'] and out['write_geom']) or is_geom:

        # Parse the .geom file:
        geom_fn = '{}.geom'.format(seedname)
        geom_path = os.path.join(dir_path, geom_fn)

        if not ignore_missing_output and not os.path.isfile(geom_path):
            raise IOError(
                'File not found: {} in directory {}'.format(geom_fn, dir_path))

        out['geom'] = read_castep_geom_file(geom_path)

    return out


def read_castep_file(cst_path):
    """
    Function to parse a .castep file. Returns a dict.

    CASTEP versions tested:
        17.2

    CASTEP tasks tested:
        SinglePoint, GeometryOptimisation

    Notes:

    -   Unconstrained forces reported in the BFGS: Final Configuration section
    -   Constrained forces reported after each SCF cycle and in BFGS: Final
        Configuration section

    -   BFGS Final Configuration:
        - Cell contents (if ions relaxed)
        - Unit cell (if cell relaxed)
        - BFGS Final Enthalpy
        - BFGS Final <frequency> (if cell fixed?)
        - BFGS Final bulk modulus (if cell relaxed)
        - Unconstrained Forces
        - Constrained (symmetrised) Forces
        - (Symmetrised) Stress Tensor
        - Atomic populations

    -   cell contents will be listed more than scf_num_cycles if BFGS reverts
        to an earlier configuration.

    TODO:
    -   Test version 16.1.1
    -   Add error lines to `errors` list

    """

    TESTED_VERS = ['17.2', '16.11']

    HEADER = '+-------------------------------------------------+'
    VERS = 'CASTEP version'
    CALC_TYPE = 'type of calculation                            :'
    PARAM_ECUT = 'plane wave basis set cut-off                   :'
    PARAM_FINE_GRID = 'size of   fine   gmax                          :'
    PARAM_NUM_ELEC = 'number of  electrons                           :'
    PARAM_NET_CHARGE = 'net charge of system                           :'
    PARAM_NUM_BANDS = 'number of bands                                :'
    PARAM_METALLIC = 'Method: Treating system as metallic'
    PARAM_ELEC_EN_TOL = 'total energy / atom convergence tol.           :'
    BASIS_SET_PARAM_FBC = 'finite basis set correction                    :'
    BASIS_SET_PARAM_NUM_EN = 'number of sample energies                      :'
    FBC = 'Calculating finite basis set correction'
    FBC_RESULT = 'For future reference: finite basis dEtot/dlog(Ecut) ='
    SCF_START_END = '------------------------------------------------------------------------ <-- SCF'
    SCF_FIRST = 'Initial'
    BFGS_START = 'BFGS: starting iteration'
    BFGS_IMPROVE = 'BFGS: improving iteration'
    BFGS_END = 'BFGS: finished iteration'
    BFGS_IMPROVE_LN = BFGS_IMPROVE + '{:10d} with line'
    BFGS_IMPROVE_QD = BFGS_IMPROVE + '{:10d} with quad'
    SCF_FINAL_EN = 'Final energy ='
    SCF_FINAL_FEN = 'Final free energy (E-TS)    ='
    SCF_FINAL_ZEN = 'NB est. 0K energy (E-0.5TS)      ='
    BFGS_DE = '|  dE/ion   |'
    BFGS_S_MAX = '|   Smax    |'
    BFGS_MAG_F_MAX = '|  |F|max   |'
    BFGS_MAG_DR_MAX = '|  |dR|max  |'
    NUM_IONS = 'Total number of ions in cell ='
    TOT_TIME = 'Total time          ='
    GO_PARAM_WRITE_GEOM = 'write geom trajectory file                     :'
    UNCON_FORCES_START = '******************* Unconstrained Forces *******************'
    UNCON_FORCES_END = '*                                                          *'
    CON_FORCES_SP_START = '******************** Constrained Forces ********************'
    CON_FORCES_SP_END = UNCON_FORCES_END
    CON_FORCES_GO_START = '******************************** Constrained Forces ********************************'
    CON_FORCES_GO_END = '*                                                                                  *'
    CON_SYM_FORCES_GO_START = '************************** Constrained Symmetrised Forces **************************'
    CON_SYM_FORCES_GO_END = CON_FORCES_GO_END
    CON_SYM_FORCES_SP_START = '************** Constrained Symmetrised Forces **************'
    CON_SYM_FORCES_SP_END = UNCON_FORCES_END
    BFGS_CYCLE_TYPE_STR = np.array(
        ['Initial', 'Trial guess', 'Line minimization', 'Quad minimization'])
    CELL_CONTS_START_END = 'xxxxxxxxxxxxxxxxxxxxxxxxxxxxxxxxxxxxxxxxxxxxxxxxxxxxxxxxxxxxxxxxx'
    CELL_CONTS_INI_START_END = 'xxxxxxxxxxxxxxxxxxxxxxxxxxxxxxxxxxxxxxxxxxxxxxxxxxxxxxxxxxxx'
    CELL_START = 'Unit Cell'
    CELL_END = 'Current cell volume ='
    KP_MP = 'MP grid size for SCF calculation is'
    KP_OFF = 'with an offset of'
    KP_NUM = 'Number of kpoints used ='
    SYM_MAX_DEV = 'Maximum deviation from symmetry ='
    SYM_NUM = 'Number of symmetry operations   ='
    ION_CON_NUM = 'Number of ionic constraints     ='
    POINT_GRP = 'Point group of crystal ='
    SPACE_GRP = 'Space group of crystal ='
    CELL_CON_NUM = 'Number of cell constraints='
    CELL_CON = 'Cell constraints are:'
    WARNING = 'Warning:'

    header_lns = 0  # Header line is repeated three times for each header
    version = None
    ecut = None
    fine_grid = None
    num_elec = None
    num_bands = None
    metallic = False
    scf_num_cols = 3
    elec_energy_tol = None
    net_charge = None
    sym_max_deviation = None
    sym_num_ops = None
    ion_constraints_num = None
    point_group = None
    space_group = None
    cell_constraints = None
    cell_constraints_num = None
    finite_basis_correction = None
    calc_type_str = None
    errors = []
    warnings = []

    bfgs_iter_idx = 0

    # Each BFGS iteration is associated with one or more SCF cycles:
    # Here, scf_cycle refers to a whole SCF convergence process to find the groundstate wavefunction
    scf_cycle_idx = 0
    # Index list where indices correspond to 0: 'initial, 1: 'trial guess', 2: 'line', 3: 'quad'
    scf_cycle_type_idx = []
    bfgs_lambda = []
    cell_contents = []
    current_cell_conts = []

    real_lattice = []
    recip_lattice = []
    lattice_params = []
    cell_angles = []
    cell_volume = []

    current_real_lat = []
    current_recip_lat = []
    current_lat_params = []
    current_cell_angles = []

    # Each SCF cycle finishes with a final (free) energy:
    final_energy = []
    final_fenergy = []
    final_zenergy = []

    # Each BFGS iteration finishes with a final enthalpy:
    bfgs_enthalpy = []
    dE_per_ion = []
    mag_F_max = []
    mag_dR_max = []
    s_max = []

    finite_basis_parsed = False
    finite_basis_corr = False
    finite_basis_num_en = -1

    tot_time = np.nan
    num_ions = np.nan
    write_geom = None
    scf_iter_data = np.ones(4) * np.nan
    scf_cycle_data = []
    all_scf_data = []

    SCF_HEADER_LNS = 3  # 3 lines between scf header and start of block
    FORCES_HEADER_LNS = 5  # 5 lines between forces header and start of block
    # 3 lines between cell contents header and start of block
    CELL_CONTENTS_HEADER_LNS = 3
    CELL_LAT_IDX_START = 2
    CELL_LAT_IDX_END = 4
    CELL_PARAMS_IDX_START = 7
    CELL_PARAMS_IDX_END = 9

    # Set line indices for parsing blocks of data; must reset after each block is parsed
    force_ion_idx = -FORCES_HEADER_LNS
    cell_conts_idx = -CELL_CONTENTS_HEADER_LNS
    scf_iter_idx = -SCF_HEADER_LNS
    cell_idx = 0

    species_set = False
    species = []
    species_idx = []

    current_bfgs_forces = []
    all_constrained_forces = []
    all_unconstrained_forces = []
    all_constrained_symmetrised_forces = []

    kpoint_mp_grid = None
    kpoint_mp_offset = None
    kpoint_num = None

    # For data blocks parsed over multiple lines, mode is changed from scan to parse_<something>
    mode = 'scan'
    prev_mode = mode

    with open(cst_path, 'r') as cst:

        for ln_idx, ln in enumerate(cst):

            ln_s = ln.strip().split()

            if len(ln_s) > 0 and ln_s[0] == WARNING:
                prev_mode = mode
                mode = 'parse_warning'
                warnings.append([])

            if ln.strip() == HEADER:
                header_lns += 1
                if header_lns % 3 != 0:
                    mode = 'parse_header'
                else:
                    force_ion_idx = -FORCES_HEADER_LNS
                    cell_conts_idx = -CELL_CONTENTS_HEADER_LNS
                    scf_iter_idx = -SCF_HEADER_LNS
                    cell_idx = 0
                    mode = 'scan'

            if not finite_basis_parsed:

                if BASIS_SET_PARAM_FBC in ln:

                    if ln_s[-1] == 'automatic':
                        finite_basis_corr = True

                    elif ln_s[-1] == 'none':
                        finite_basis_num_en = 0
                        finite_basis_parsed = True

                elif finite_basis_corr and BASIS_SET_PARAM_NUM_EN in ln:

                    finite_basis_num_en = int(ln_s[-1])
                    scf_cycle_type_idx += [0, ] * finite_basis_num_en
                    bfgs_lambda += [np.nan, ] * finite_basis_num_en
                    finite_basis_parsed = True

            if mode == 'parse_warning':

                if ln.strip() != '':
                    warnings[-1].append(ln.strip())
                else:
                    mode = prev_mode

            elif mode == 'parse_header':
                if VERS in ln:
                    version = ln_s[7].split('|')[0]
                    if version not in TESTED_VERS:
                        raise NotImplementedError(
                            'Parser not tested on this version of CASTEP: '
                            '{}'.format(version))

            # Parse a unit cell block
            elif mode == 'parse_cell':

                if (cell_idx >= CELL_LAT_IDX_START and
                        cell_idx <= CELL_LAT_IDX_END):

                    # Parse real and reciprocal lattice blocks. Theses are row
                    # vectors in the file, but we will return as column vectors.

                    rl_lat_ijk = [float(ln_s[i]) for i in [0, 1, 2]]
                    rc_lat_ijk = [float(ln_s[i]) for i in [3, 4, 5]]
                    current_real_lat.append(
                        np.array(rl_lat_ijk)[:, np.newaxis])
                    current_recip_lat.append(
                        np.array(rc_lat_ijk)[:, np.newaxis])

                    if cell_idx == CELL_LAT_IDX_END:

                        real_lattice.append(np.hstack(current_real_lat))
                        recip_lattice.append(np.hstack(current_recip_lat))

                        current_real_lat = []
                        current_recip_lat = []

                    cell_idx += 1

                elif (cell_idx >= CELL_PARAMS_IDX_START and
                      cell_idx <= CELL_PARAMS_IDX_END):

                    current_lat_params.append(float(ln_s[2]))
                    current_cell_angles.append(float(ln_s[5]))

                    if cell_idx == CELL_PARAMS_IDX_END:

                        lattice_params.append(np.array(current_lat_params))
                        cell_angles.append(np.array(current_cell_angles))

                        current_lat_params = []
                        current_cell_angles = []

                    cell_idx += 1

                elif CELL_END in ln:

                    # Parse cell volume and finish parsing cell block
                    cell_volume.append(float(ln_s[-2].split('=')[-1]))
                    mode = 'scan'
                    cell_idx = 0

                else:
                    cell_idx += 1

            # Parse a cell contents block
            elif mode == 'parse_cell_contents':

                if cell_conts_idx < 0:
                    cell_conts_idx += 1

                elif cell_conts_idx > 0 and (CELL_CONTS_START_END in ln or
                                             CELL_CONTS_INI_START_END in ln):

                    # Finish parsing cell contents block
                    mode = 'scan'

                    cell_conts_idx = -CELL_CONTENTS_HEADER_LNS
                    cell_contents.append(np.hstack(current_cell_conts))
                    current_cell_conts = []

                    if not species_set:
                        species_set = True

                elif cell_conts_idx >= 0:

                    sp = ln_s[1]
                    ion_idx = ln_s[2]

                    if not species_set:

                        if sp not in species:
                            species.append(sp)

                        species_idx.append(species.index(sp))

                    ion_uvw = [float(ln_s[i]) for i in [3, 4, 5]]
                    current_cell_conts.append(
                        np.array(ion_uvw)[:, np.newaxis])

                    cell_conts_idx += 1

            # Parse an SCF cycle block:
            elif mode == 'parse_scf':

                if scf_iter_idx < 0:
                    scf_iter_idx += 1

                elif scf_iter_idx > 0 and SCF_START_END in ln:

                    # Finish parsing SCF block
                    mode = 'scan'
                    scf_iter_idx = -SCF_HEADER_LNS
                    scf_cycle_idx += 1
                    all_scf_data.append(np.array(scf_cycle_data))

                    scf_cycle_data = []

                elif scf_iter_idx >= 0:

                    scf_iter_data = np.ones(scf_num_cols) * np.nan

                    if scf_iter_idx == 0:

                        if metallic:

                            scf_iter_data[0:2] = [
                                float(ln_s[i]) for i in [1, 2]]
                            scf_iter_data[3] = float(ln_s[3])

                        else:

                            scf_iter_data[0] = float(ln_s[1])
                            scf_iter_data[2] = float(ln_s[2])

                    else:

                        scf_iter_data = [float(ln_s[i])
                                         for i in range(1, scf_num_cols + 1)]

                    scf_cycle_data.append(scf_iter_data)
                    scf_iter_idx += 1

            # Parse a forces block:
            elif mode in ['parse_con_forces',
                          'parse_uncon_forces',
                          'parse_con_sym_forces']:

                if force_ion_idx < 0:
                    force_ion_idx += 1

                elif force_ion_idx > 0 and (UNCON_FORCES_END in ln or
                                            CON_FORCES_GO_END in ln):

                    # Finish parsing forces block
                    force_ion_idx = -FORCES_HEADER_LNS
                    current_bfgs_forces = np.hstack(current_bfgs_forces)

                    if mode == 'parse_con_forces':
                        all_constrained_forces.append(current_bfgs_forces)

                    elif mode == 'parse_uncon_forces':
                        all_unconstrained_forces.append(current_bfgs_forces)

                    elif mode == 'parse_con_sym_forces':
                        all_constrained_symmetrised_forces.append(
                            current_bfgs_forces)

                    current_bfgs_forces = []
                    mode = 'scan'

                elif force_ion_idx >= 0:

                    ln_s = [i.split("(cons'd)")[0] for i in ln_s]
                    force_xyz = [float(ln_s[i]) for i in [3, 4, 5]]
                    current_bfgs_forces.append(
                        np.array(force_xyz)[:, np.newaxis])

                    force_ion_idx += 1

            elif mode == 'scan':

                if CALC_TYPE in ln:
                    cur_calc_type_str = ln.split(':')[1].strip()
                    if calc_type_str is not None:
                        if cur_calc_type_str != calc_type_str:
                            raise ValueError('Caclulation type changed: was '
                                             '"{}", changed to: "{}"'.format(
                                                 calc_type_str, cur_calc_type_str))
                    calc_type_str = cur_calc_type_str

                elif PARAM_ECUT in ln:
                    ecut = float(ln_s[-2])

                elif PARAM_FINE_GRID in ln:
                    fine_grid = float(ln_s[-2])

                elif PARAM_NUM_ELEC in ln:
                    num_elec = float(ln_s[-1])

                elif PARAM_NUM_BANDS in ln:
                    num_bands = int(ln_s[-1])

                elif PARAM_NET_CHARGE in ln:
                    net_charge = float(ln_s[-1])

                elif PARAM_METALLIC in ln:
                    metallic = True
                    SCF_FINAL_EN = 'Final energy, E             ='
                    scf_num_cols = 4

                elif PARAM_ELEC_EN_TOL in ln:
                    elec_energy_tol = float(ln_s[-2])

                elif GO_PARAM_WRITE_GEOM in ln:
                    write_geom = True if ln_s[-1] == 'on' else False

                elif NUM_IONS in ln:
                    num_ions = int(ln_s[-1])

                elif CELL_CONTS_START_END in ln or CELL_CONTS_INI_START_END in ln:
                    mode = 'parse_cell_contents'

                elif CELL_START in ln:
                    mode = 'parse_cell'

                elif SCF_START_END in ln:
                    mode = 'parse_scf'

                elif KP_MP in ln:
                    kpoint_mp_grid = [int(ln_s[i]) for i in [-3, -2, -1]]

                elif KP_OFF in ln:
                    kpoint_mp_offset = [float(ln_s[i]) for i in [-3, -2, -1]]

                elif KP_NUM in ln:
                    kpoint_num = int(ln_s[-1])

                elif SYM_MAX_DEV in ln:
                    sym_max_deviation = float(ln_s[-2])

                elif SYM_NUM in ln:
                    sym_num_ops = int(ln_s[-1])

                elif ION_CON_NUM in ln:
                    ion_constraints_num = int(ln_s[-1])

                elif POINT_GRP in ln:
                    point_group = ln.split('=')[1].strip()

                elif CELL_CON_NUM in ln:
                    cell_constraints_num = int(ln.split('=')[1].strip())

                elif CELL_CON in ln:
                    cell_constraints = [int(ln_s[i]) for i in range(3, 9)]

                elif SPACE_GRP in ln:
                    space_group = ln.split('=')[1].strip()

                elif FBC_RESULT in ln:
                    finite_basis_correction = float(ln_s[-1].split('eV')[0])

                elif CON_FORCES_GO_START in ln or CON_FORCES_SP_START in ln:
                    mode = 'parse_con_forces'

                elif UNCON_FORCES_START in ln:
                    mode = 'parse_uncon_forces'

                elif CON_SYM_FORCES_GO_START in ln or CON_SYM_FORCES_SP_START in ln:
                    mode = 'parse_con_sym_forces'

                elif BFGS_END in ln:
                    bfgs_enthalpy.append(float(ln_s[-2]))

                elif BFGS_START in ln or BFGS_IMPROVE in ln:

                    if BFGS_START in ln and BFGS_IMPROVE not in ln:

                        bfgs_iter_idx += 1
                        scf_cycle_type_idx.append(1)

                    try:
                        λ = float(ln_s[-1].split('=')[-1].split(')')[0])

                    except ValueError:

                        # Sometimes get: "(lambda=**********)"; perhaps if larger than 999.000000?
                        λ = np.nan

                    bfgs_lambda.append(λ)

                    if BFGS_IMPROVE_LN.format(bfgs_iter_idx) in ln:

                        scf_cycle_type_idx.append(2)

                    elif BFGS_IMPROVE_QD.format(bfgs_iter_idx) in ln:

                        scf_cycle_type_idx.append(3)

                elif SCF_FINAL_EN in ln:
                    final_energy.append(float(ln_s[-2]))

                elif SCF_FINAL_FEN in ln:
                    final_fenergy.append(float(ln_s[-2]))

                elif SCF_FINAL_ZEN in ln:
                    final_zenergy.append(float(ln_s[-2]))

                elif BFGS_DE in ln:
                    dE_per_ion.append(float(ln_s[3]))

                elif BFGS_MAG_F_MAX in ln:
                    mag_F_max.append(float(ln_s[3]))

                elif BFGS_MAG_DR_MAX in ln:
                    mag_dR_max.append(float(ln_s[3]))

                elif BFGS_S_MAX in ln:
                    s_max.append(float(ln_s[3]))

                elif TOT_TIME in ln:
                    tot_time = float(ln_s[-2])

        # Change to numpy arrays where sensible:
        scf_cycle_type = BFGS_CYCLE_TYPE_STR[scf_cycle_type_idx]
        bfgs_lambda = np.array(bfgs_lambda)
        final_energy = np.array(final_energy)
        final_fenergy = np.array(final_fenergy)
        final_zenergy = np.array(final_zenergy)
        dE_per_ion = np.array(dE_per_ion)
        mag_F_max = np.array(mag_F_max)
        mag_dR_max = np.array(mag_dR_max)
        s_max = np.array(s_max)
        all_constrained_forces = np.array(all_constrained_forces)
        all_unconstrained_forces = np.array(all_unconstrained_forces)
        all_constrained_symmetrised_forces = np.array(
            all_constrained_symmetrised_forces)
        real_lattice = np.array(real_lattice)
        recip_lattice = np.array(recip_lattice)
        lattice_params = np.array(lattice_params)
        cell_angles = np.array(cell_angles)
        cell_volume = np.array(cell_volume)
        cell_contents = np.array(cell_contents)
        species = np.array(species)
        species_idx = np.array(species_idx)

        # Constrained forces are repeated at the end of BFGS output in Final
        # config, so remove the last entry if geometry optimisation:
        if calc_type_str == 'geometry optimization':
            all_constrained_forces = all_constrained_forces[:-1]

        tot_time_hrs = tot_time / 3600

        params = {
            'calc_type':                calc_type_str,
            'cut_off_energy':           ecut,
            'fine_grid_size':           fine_grid,
            'num_electrons':            num_elec,
            'num_bands':                num_bands,
            'metallic':                 metallic,
            'net_charge':               net_charge,
            'elec_energy_tol':          elec_energy_tol,
            'kpoint_mp_grid':           kpoint_mp_grid,
            'kpoint_mp_offset':         kpoint_mp_offset,
            'kpoint_num':               kpoint_num,
            'sym_max_deviation':        sym_max_deviation,
            'sym_num_ops':              sym_num_ops,
            'ion_constraints_num':      ion_constraints_num,
            'point_group':              point_group,
            'space_group':              space_group,
            'cell_constraints':         cell_constraints,
            'cell_constraints_num':     cell_constraints_num,
            'finite_basis_correction':  finite_basis_correction,

        }

        out = {
            'params':                   params,
            'version':                  version,
            'scf':                      all_scf_data,
            'scf_num_cycles':           len(all_scf_data),
            'scf_cycle_type_idx':       scf_cycle_type_idx,
            'scf_cycle_type':           scf_cycle_type,
            'cell_contents':            cell_contents,
            'real_lattice':             real_lattice,
            'recip_lattice':            recip_lattice,
            'lattice_params':           lattice_params,
            'cell_angles':              cell_angles,
            'cell_volume':              cell_volume,
            'bfgs_lambda':              bfgs_lambda,
            'bfgs_enthalpy':            bfgs_enthalpy,
            'bfgs_num_iters':           bfgs_iter_idx + 1,
            'bfgs_dE_per_ion':          dE_per_ion,
            'bfgs_mag_F_max':           mag_F_max,
            'bfgs_mag_dR_max':          mag_dR_max,
            'bfgs_s_max':               s_max,
            'final_energy':             final_energy,
            'final_fenergy':            final_fenergy,
            'final_zenergy':            final_zenergy,
            'tot_time':                 tot_time,
            'tot_time_hrs':             tot_time_hrs,
            'num_ions':                 num_ions,
            'write_geom':               write_geom,
            'forces_constrained':       all_constrained_forces,
            'forces_unconstrained':     all_unconstrained_forces,
            'forces_constrained_sym':   all_constrained_symmetrised_forces,
            'species':                  species,
            'species_idx':              species_idx,
            'errors':                   errors,
            'warnings':                 warnings,
        }

        return out


def read_castep_geom_file(geom_path):
    """
        Function to parse a .geom geomtery trajectory file from a CASTEP geometry
        optimisation run. The .geom file includes the main results at the
        end of each BFGS step. All quantities in the .geom file are expressed in
        atomic units. Returned data is in eV (energies), Angs (ionic positions)
        and eV/Angs (ionic forces).

        Important note regarding returned dict:
            - Returned arrays of vectors are formed of **column** vectors.

        Tested with CASTEP versions:
            17.2,
            16.11

        Structure of .geom file:

        - HEADER, ends with "END header" line.

        - Blocks representing the end of each BFGS step, separated by a blank line

        - Block line #1 (ends in "<-- c")::
            BFGS iteration number (and an indication of which quantities are convergerd
            in later CASTEP versions).

        - Block line #2 (ends in "<-- E"):
            Final energy followed by final free energy.

        - Block lines #3,4,5
            Unit cell row vectors, Cartesian coordinates, units of Bohr radius.

        - Next three lines (if the cell is being relaxed; ends in "<-- S"):
            Stress vectors

        - Next n lines for n ions (starts with ion symbol and number; ends in "<-- R"):
            Ion positions, Cartesian coordinates, units of Bohr radius

        - Next n lines for n ions (starts with ion symbol and number; ends in "<-- F"):
            Ion forces, Cartesian coordinates, atomic units of force.

            Note: we assume that the ions are listed in the same order for ion positions
            and forces.

        - Note:
            I don't Understand how the energy and free energy values are calculated as
            reported in the .geom file. For metallic systems, this energy seems to be
            closest to the "Final free energy (E-TS)" reported at the end of the last
            SCF cycle. (but not exactly the same (given rounding)).

            In the .castep file, the "BFGS: Final Enthalpy     =" seems to match the
            "Final free energy (E-TS)" reported at the end of the last SCF cycle
            (given rounding).

    """

    # As used in CASTEP v16.11 and v17.2, physical constants from:
    #   [1] CODATA RECOMMENDED VALUES OF THE FUNDAMENTAL PHYSICAL CONSTANTS: 2010

    A_0_SI = 0.52917721092e-10      # m  [1]
    E_h_SI = 4.35974434e-18         # J  [1]
    E_h = 27.21138505               # eV [1]
    e_SI = 1.602176565e-19          # C  [1]
    F_SI = E_h_SI / A_0_SI          # N

    A_0 = A_0_SI * 1e10             # Angstrom
    F = F_SI * (1e-10 / e_SI)       # eV / Angstrom

    if not os.path.isfile(geom_path):
        raise IOError('File not found: {}'.format(geom_path))

    ITER_NUM = '<-- c'
    ENERGY = '<-- E'
    CELL = '<-- h'
    STRESS = '<-- S'
    POS = '<-- R'
    FORCE = '<-- F'

    bfgs_iter_idx = 0

    energies = []
    free_energies = []

    cell_ln_idx = 0
    all_cells = []
    current_cell = np.zeros((3, 3))

    stress_ln_idx = 0
    all_stresses = []
    current_stress = np.zeros((3, 3))

    all_ions = []
    all_forces = []
    current_bfgs_ions = []
    current_bfgs_forces = []

    species_set = False
    iter_num_line = False
    species = []
    species_idx = []

    force_ln_idx = 0

    with open(geom_path, 'r') as f:

        for ln in f:

            ln_s = ln.strip().split()

            # For CASTEP version 16.11, iteration number is a lone integer line
            #   - we assume there are no other lines which are a single integer
            # For CASTEP version 17.2, iteration number line has ITER_NUM in line
            if len(ln_s) == 1:

                try:
                    int(ln_s[0])
                    iter_num_line = True

                except ValueError as e:
                    pass

            if (ITER_NUM in ln) or iter_num_line:

                iter_num_line = False

                if bfgs_iter_idx > 0:

                    # Save the ion positions for the previous BFGS step:
                    all_ions.append(np.hstack(current_bfgs_ions))
                    current_bfgs_ions = []

                    all_forces.append(np.hstack(current_bfgs_forces))
                    current_bfgs_forces = []

                # No need to record the species and ion indices after the first BFGS block
                if bfgs_iter_idx == 1:
                    species_set = True

                bfgs_iter_idx += 1

            elif ENERGY in ln:
                energies.append(float(ln_s[0]))
                free_energies.append(float(ln_s[1]))

            elif CELL in ln:

                current_cell[cell_ln_idx] = [float(ln_s[i]) for i in [0, 1, 2]]

                if cell_ln_idx == 2:
                    cell_ln_idx = 0
                    all_cells.append(current_cell.T)
                    current_cell = np.zeros((3, 3))

                else:
                    cell_ln_idx += 1

            elif STRESS in ln:

                current_stress[stress_ln_idx] = [
                    float(ln_s[i]) for i in [0, 1, 2]]

                if stress_ln_idx == 2:
                    stress_ln_idx = 0
                    all_stresses.append(current_stress)
                    current_stress = np.zeros((3, 3))

                else:
                    stress_ln_idx += 1

            elif POS in ln:

                sp = ln_s[0]
                ion_idx = ln_s[1]

                if not species_set:

                    if sp not in species:
                        species.append(sp)

                    species_idx.append(species.index(sp))

                ion_xyz = [float(ln_s[i]) for i in [2, 3, 4]]
                current_bfgs_ions.append(np.array(ion_xyz)[:, np.newaxis])

            elif FORCE in ln:

                force_xyz = [float(ln_s[i]) for i in [2, 3, 4]]
                current_bfgs_forces.append(np.array(force_xyz)[:, np.newaxis])

        # Save the ion positions and forces for the final BFGS step:
        all_ions.append(np.hstack(current_bfgs_ions))
        all_forces.append(np.hstack(current_bfgs_forces))

    # Convert to numpy arrays where sensible
    energies = np.array(energies)
    free_energies = np.array(free_energies)
    all_cells = np.array(all_cells)
    all_stresses = np.array(all_stresses)
    species = np.array(species)
    species_idx = np.array(species_idx)
    ions = np.array(all_ions)
    forces = np.array(all_forces)

    # Convert units to eV and Angstroms:
    energies *= E_h
    free_energies *= E_h
    ions *= A_0
    all_cells *= A_0
    forces *= F

    out = {
        'energies':         energies,
        'free_energies':    free_energies,
        'cells':            all_cells,
        'cell_stresses':    all_stresses,
        'species_idx':      species_idx,
        'species':          species,
        'ions':             ions,
        'forces':           forces,
        'bfgs_num_iter':    len(energies)
    }

    return out


def read_castep_cell_file(cell_path, ret_frac=False):
    """
    Parse a CASTEP cell file to get the atom positions, species and supercell.

    Parameters
    ----------
    cell_path : str
        File name of cell file.
    ret_frac : bool, optional
        If True, atoms are returned in fractional coordinates.

    Returns
    -------
    dict of (str : ndarray)
        supercell : ndarray of float of shape (3, 3)
            Supercell column vectors.
        atoms : ndarray of float of shape (3, N)
            Atom coordinates in either a Cartesian or fractional basis.
        species : ndarray of str of shape (M,)
            String array of the unique chemical symbols of the atoms.
        species_idx : ndarray of int of shape (N,)
            Array which maps each atom site to a chemical symbol in `species`.

    """

    # Get atom positions and supercell
    atoms = []
    atom_sp = []
    atom_sp_idx = []
    supercell = np.empty((3, 3))
    sup_idx = 0

    with open(cell_path, 'r') as f:

        parse_atoms_frac = False
        parse_atoms_abs = False
        parse_supercell = False
        is_frac = True

        for ln in f:

            ln = ln.strip()

            if parse_atoms_frac or parse_atoms_abs:

                if ln.upper() in ['%ENDBLOCK POSITIONS_FRAC',
                                  '%ENDBLOCK POSITIONS_ABS']:
                    parse_atoms_frac = False
                    parse_atoms_abs = False
                    continue

                ln_s = ln.split()
                ats = [float(i) for i in ln_s[1:]]
                atoms.append(ats)

                if ln_s[0] not in atom_sp:
                    atom_sp.append(ln_s[0])

                atom_sp_idx.append(atom_sp.index(ln_s[0]))

            elif parse_supercell:

                if ln.upper() == '%ENDBLOCK LATTICE_CART':
                    parse_supercell = False
                    continue

                ln_s = ln.split()
                try:
                    sp = [float(i) for i in ln_s]
                except ValueError:
                    continue

                supercell[:, sup_idx] = sp
                sup_idx += 1

            elif ln.upper() == '%BLOCK POSITIONS_FRAC':
                parse_atoms_frac = True

            elif ln.upper() == '%BLOCK POSITIONS_ABS':
                parse_atoms_abs = True
                is_frac = False

            elif ln.upper() == '%BLOCK LATTICE_CART':
                parse_supercell = True

    atoms = np.array(atoms).T

    if is_frac and not ret_frac:
        atoms = np.dot(supercell, atoms)
    elif not is_frac and ret_frac:
        atoms = np.dot(np.linalg.inv(supercell), atoms)

    ret = {
        'atom_sites': atoms,
        'supercell': supercell,
        'species': np.array(atom_sp),
        'species_idx': np.array(atom_sp_idx),
    }

    return ret


def read_cell_file(cellfile):
    """
    Read data from a castep .cell file.

    Parameters
    ----------
    cellfile : string
        The path and name of the .cell file to be read

    Returns
    -------
    lattice_data : dict of (str : ndarray or list or dict)
        `cell_vecs` : ndarray
            Array of shape (3, 3), where the row vectors are the three lattice
            vectors.
        `latt_params` : list
            List containing the lattice parameters of the unit cell,
            [a, b, c, α, β, γ], where the units of angles are radians.
        `motif` : dict
            `atom_sites` : ndarray
                Array of shape (3, n), where the column vectors are the fractional
                coordinates of the atoms and n is the number of atoms.
            `species` : list
                List of length n associated with each atom in `atom_sites`.


    Notes
    -----
    Currently only reads lattice data - lattice parameters and motif.


    """

    st_i = 0
    fin_i = 0
    with open(cellfile) as f:
        lines = f.readlines()
        cell_vecs = np.zeros((3, 3))
        pos_f_str = []
        species_str = []

        for ln_i, ln in enumerate(lines):
<<<<<<< HEAD
            if '%BLOCK lattice_cart' in ln or '%block lattice_cart' in ln:
                if 'ANG' in lines[ln_i + 1]:
                    cell_vecs[0, :] = [float(x) for x in lines[ln_i + 2].split()]
                    cell_vecs[1, :] = [float(x) for x in lines[ln_i + 3].split()]
                    cell_vecs[2, :] = [float(x) for x in lines[ln_i + 4].split()]
                else:
                    cell_vecs[0, :] = [float(x) for x in lines[ln_i + 1].split()]
                    cell_vecs[1, :] = [float(x) for x in lines[ln_i + 2].split()]
                    cell_vecs[2, :] = [float(x) for x in lines[ln_i + 3].split()]

            if coordtype == 'frac':
                if '%BLOCK positions_frac' in ln or '%block positions_frac' in ln:
                    st_i = ln_i

                if '%ENDBLOCK positions_frac' in ln or '%endblock positions_frac' in ln:
                    end_i = ln_i
                    break
            elif coordtype == 'abs':
                if '%BLOCK positions_abs' in ln or '%block positions_abs' in ln:
                    st_i = ln_i

                if '%ENDBLOCK positions_abs' in ln or '%endblock positions_abs' in ln:
                    end_i = ln_i
                    break
            else:
                raise ValueError(
                    "Please specify correct type of coordinates: 'abs' for absolute or 'frac' for fractional")
=======
            if '%BLOCK lattice_cart' in ln:
                cell_vecs[0, :] = [float(x) for x in lines[ln_i + 2].split()]
                cell_vecs[1, :] = [float(x) for x in lines[ln_i + 3].split()]
                cell_vecs[2, :] = [float(x) for x in lines[ln_i + 4].split()]

            if '%BLOCK positions_frac' in ln:
                st_i = ln_i

            if '%ENDBLOCK positions_frac' in ln:
                end_i = ln_i
                break
>>>>>>> ce05918c

        for ln in lines[st_i + 1:end_i]:
            species_str.append(ln.split()[0])
            pos_f_str.append(ln.split()[1:])

        # Fractional coordinates
        pos_f = np.asarray(pos_f_str, dtype=float)

        # Find lattice parameters
        a = np.linalg.norm(cell_vecs[0, :])
        b = np.linalg.norm(cell_vecs[1, :])
        c = np.linalg.norm(cell_vecs[2, :])
        α = np.arccos(np.dot(cell_vecs[1, :], cell_vecs[2, :]) / (
            np.linalg.norm(cell_vecs[1, :]) * np.linalg.norm(cell_vecs[2, :])))
        β = np.arccos(np.dot(cell_vecs[0, :], cell_vecs[2, :]) / (
            np.linalg.norm(cell_vecs[0, :]) * np.linalg.norm(cell_vecs[2, :])))
        γ = np.arccos(np.dot(cell_vecs[0, :], cell_vecs[1, :]) / (
            np.linalg.norm(cell_vecs[0, :]) * np.linalg.norm(cell_vecs[1, :])))

        latt_params = [a, b, c, α, β, γ]

        motif = {}
        motif['atom_sites'] = pos_f.T
        motif['species'] = species_str

        lattice_data = {
            'cell_vecs': cell_vecs,
            'latt_params': latt_params,
            'motif': motif
        }

        return lattice_data


def map_species_to_castep(species, species_idx):
    """
    Generate an index array which maps a species index array in the same way 
    that CASTEP internally reorders atoms.

    CASTEP orders atoms first by atomic number (proton number) and then by 
    their original order. This function can be used to reorder atom coordinates
    in this way.

    Parameters
    ----------
    species : ndarray of shape (N, ) of str
        Unique chemical symbols indexed by `species_idx`.
    species_idx : ndarray of shape (M, ) of int

    Returns
    -------
    ndarray of shape (M, ) of int
        Index array which reorders `species_idx`

    """

    atom_z = [mendeleev.element(i).atomic_number for i in species]
    atom_z_srt_idx = np.argsort(atom_z)

    map_unsort = []
    for i in range(len(species)):
        map_unsort.append(np.where(species_idx == i)[0])

    map_sort = []
    for i in atom_z_srt_idx:
        map_sort.append(map_unsort[i])

    map_idx = np.concatenate(map_sort)

    return map_idx<|MERGE_RESOLUTION|>--- conflicted
+++ resolved
@@ -1469,7 +1469,6 @@
         species_str = []
 
         for ln_i, ln in enumerate(lines):
-<<<<<<< HEAD
             if '%BLOCK lattice_cart' in ln or '%block lattice_cart' in ln:
                 if 'ANG' in lines[ln_i + 1]:
                     cell_vecs[0, :] = [float(x) for x in lines[ln_i + 2].split()]
@@ -1497,19 +1496,6 @@
             else:
                 raise ValueError(
                     "Please specify correct type of coordinates: 'abs' for absolute or 'frac' for fractional")
-=======
-            if '%BLOCK lattice_cart' in ln:
-                cell_vecs[0, :] = [float(x) for x in lines[ln_i + 2].split()]
-                cell_vecs[1, :] = [float(x) for x in lines[ln_i + 3].split()]
-                cell_vecs[2, :] = [float(x) for x in lines[ln_i + 4].split()]
-
-            if '%BLOCK positions_frac' in ln:
-                st_i = ln_i
-
-            if '%ENDBLOCK positions_frac' in ln:
-                end_i = ln_i
-                break
->>>>>>> ce05918c
 
         for ln in lines[st_i + 1:end_i]:
             species_str.append(ln.split()[0])
