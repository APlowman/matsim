import numpy as np
import os
import atsim.plotting as plotting
from plotly import graph_objs
from plotly.offline import plot, iplot, init_notebook_mode
from atsim.structure.crystal import CrystalBox, CrystalStructure
from atsim.structure import REF_PATH
from atsim import geometry, vectors, readwrite, utils, mathsutils
from atsim.simsio.lammps import get_LAMMPS_compatible_box
from mendeleev import element

from functools import reduce
import warnings
import spglib


class AtomisticStructureException(Exception):
    pass


class AtomisticStructure(object):
    """
    Class to represent crystals of atoms

    Attributes
    ----------
    atom_sites : ndarray of shape (3, N)
        Array of column vectors representing the atom positions.
    supercell : ndarray of shape (3, 3)
        Array of column vectors representing supercell edge vectors.
    lattice_sites : ndarray of shape (3, M), optional
        Array of column vectors representing lattice site positions.
    crystals : list of dict of (str : ndarray or int), optional
        Each dict contains at least these keys:
            `crystal` : ndarray of shape (3, 3)
                Array of column vectors representing the crystal edge vectors.
            `origin` : ndarray of shape (3, 1)
                Column vector specifying the origin of this crystal.
        Additional keys are:
            'cs_idx': int
                Index of `crystal_structures`, defining to which
                CrystalStructure this crystal belongs.
            `cs_orientation`: ndarray of shape (3, 3)
                Rotation matrix which rotates the CrystalStructure lattice
                unit cell from the initialised BravaisLattice object to some
                other desired orientation.
            'cs_origin': list of float or int
                Origin of the CrystalStructure unit cell in multiples of the
                CrystalStructure unit cell vectors. For integer values, this
                will not affect the atomic structure of the crystal. To
                produce a rigid translation of the atoms within the crystal,
                non-integer values can be used.

    crystal_structures : list of CrystalStructure, optional
    crystal_idx : ndarray of shape (N,), optional
        Defines to which crystal each atom belongs.
    lat_crystal_idx : ndarray of shape (M,), optional
        Defines to which crystal each lattice site belongs
    species_idx : ndarray of shape (N,), optional
        Defines to which species each atom belongs, indexed within the atom's
        crystal_structure. For atom index `i`, this indexes
        `crystal_structures[
            crystals[crystal_idx[i]]['cs_idx']]['species_set']`
        Either specify (`all_species` and `all_species_idx`) or (`species_idx`
        and `motif_idx`), but not both.
    motif_idx : ndarray of shape (N,), optional
        Defines to which motif atom each atom belongs, indexed within the
        atom's crystal_structure. For atom index `i`, this indexes
        `crystal_structures[
            crystals[crystal_idx[i]]['cs_idx']]['species_motif']`
        Either specify (`all_species` and `all_species_idx`) or (`species_idx`
        and `motif_idx`), but not both.
    all_species : ndarray of str, optional
        1D array of strings representing the distinct species. Either specify
        (`all_species` and `all_species_idx`) or (`species_idx` and
        `motif_idx`), but not both.
    all_species_idx : ndarray of shape (N, ), optional
        Defines to which species each atom belongs, indexed over the whole
        AtomisticStructure. This indexes `all_species`. Either specify
        (`all_species` and `all_species_idx`) or (`species_idx` and
        `motif_idx`), but not both.

    atom_sites_frac
    num_atoms_per_crystal
    num_atoms
    num_crystals
    reciprocal_supercell

    Methods
    -------
    todo

    TODO:
    -   Think about how some of the methods would work if __init__() takes the
        bare minimum: supercell and atom_sites, or with some additional params
        like lattice_sites.

    """

    def __init__(self, supercell, atom_sites, atom_labels, origin=None,
                 lattice_sites=None, lattice_labels=None, interstice_sites=None,
                 interstice_labels=None, crystals=None, crystal_structures=None,
                 overlap_tol=1):
        """Constructor method for AtomisticStructure object."""

        # Input validation
        # ----------------
        # 1.    Check length of `crystal_idx`, `species_idx`, and `motif_idx`
        #       match number of atoms in `atom_sites`.
        # 2.    Check length of 'lat_crystal_idx' matches number of lattice
        #       sites in `lattice_sites'.
        # 3.    Check set of indices in `crystal_idx` resolve in `crystals`.

        # if crystal_idx is not None:
        #     if len(crystal_idx) != atom_sites.shape[1]:
        #         raise ValueError('Length of `crystal_idx` must match number '
        #                          'of atoms specified as column vectors in '
        #                          '`atom_sites`.')

        #     c_idx_set = sorted(list(set(crystal_idx)))
        #     if c_idx_set[0] < 0 or c_idx_set[-1] >= len(crystals):
        #         raise ValueError('Indices in `crystal_idx` must index elements'
        #                          ' in `crystals`.')

        # if lat_crystal_idx is not None:
        #     if len(lat_crystal_idx) != lattice_sites.shape[1]:
        #         raise ValueError('Length of `lat_crystal_idx` must match '
        #                          'number of lattice sites specified as column '
        #                          'vectors in `lattice_sites`.')

        # if [i is None for i in [all_species, all_species_idx]].count(True) == 1:
        #     raise ValueError('Must specify both `all_species` and '
        #                      '`all_species_idx`.')

        # if [i is None for i in [species_idx, motif_idx]].count(True) == 1:
        #     raise ValueError('Must specify both `species_idx` and '
        #                      '`motif_idx`.')

        # if [i is None for i in [species_idx, all_species_idx]].count(True) != 1:
        #     raise ValueError('Either specify (`all_species` and '
        #                      '`all_species_idx`) or (`species_idx` and '
        #                      '`motif_idx`), but not both.')

        # if species_idx is not None:
        #     if len(species_idx) != atom_sites.shape[1]:
        #         raise ValueError('Length of `species_idx` must match number '
        #                          'of atoms specified as column vectors in '
        #                          '`atom_sites`.')

        # if motif_idx is not None:
        #     if len(motif_idx) != atom_sites.shape[1]:
        #         raise ValueError('Length of `motif_idx` must match number '
        #                          'of atoms specified as column vectors in '
        #                          '`atom_sites`.')

        # if all_species_idx is not None:
        #     if len(all_species_idx) != atom_sites.shape[1]:
        #         raise ValueError('Length of `all_species_idx` ({}) must match '
        #                          'number of atoms specified as column vectors '
        #                          'in `atom_sites` ({}).'.format(len(all_species_idx), atom_sites.shape[1]))

        # Set attributes
        # --------------

        if origin is None:
            origin = np.zeros((3, 1))

        self.origin = utils.to_col_vec(origin)

        self.atom_sites = atom_sites
        self.atom_labels = atom_labels
        self.supercell = supercell
        self.meta = {}

        self.lattice_sites = lattice_sites
        self.lattice_labels = lattice_labels
        self.interstice_sites = interstice_sites
        self.interstice_labels = interstice_labels
        self.crystals = crystals
        self.crystal_structures = crystal_structures
        self._overlap_tol = overlap_tol

        self.check_overlapping_atoms(overlap_tol)

    def translate(self, shift):
        """
        Translate the AtomisticStructure.

<<<<<<< HEAD
        Parameters
        ----------
        shift : list or ndarray of size 3

        """

        shift = utils.to_col_vec(shift)
        self.origin += shift
        self.atom_sites += shift

        if self.lattice_sites is not None:
            self.lattice_sites += shift

        if self.interstice_sites is not None:
            self.interstice_sites += shift

        if self.crystals is not None:
            for c_idx in range(len(self.crystals)):
                self.crystals[c_idx]['origin'] += shift

    def rotate(self, rot_mat):
        """
        Rotate the AtomisticStructure about its origin according to a rotation
        matrix.

        Parameters
        ----------
        rot_mat : ndarray of shape (3, 3)
            Rotation matrix that pre-multiplies column vectors in order to 
            rotate them about a particular axis and angle.

        """

        origin = np.copy(self.origin)
        self.translate(-origin)

        self.supercell = np.dot(rot_mat, self.supercell)
        self.atom_sites = np.dot(rot_mat, self.atom_sites)

        if self.lattice_sites is not None:
            self.lattice_sites = np.dot(rot_mat, self.lattice_sites)

        if self.interstice_sites is not None:
            self.interstice_sites = np.dot(rot_mat, self.interstice_sites)

        if self.crystals is not None:

            for c_idx in range(len(self.crystals)):

                c = self.crystals[c_idx]

                c['crystal'] = np.dot(rot_mat, c['crystal'])
                c['origin'] = np.dot(rot_mat, c['origin'])

                if 'cs_orientation' in c.keys():
                    c['cs_orientation'] = np.dot(rot_mat, c['cs_orientation'])

        self.translate(origin)

=======
>>>>>>> 98cc72e4
    def visualise(self, proj_2d=False, show_iplot=True, save=False,
                  save_args=None, sym_op=None, wrap_sym_op=False,
                  atoms_3d=False, ret_fig=False):
        """
        Parameters
        ----------
        proj_2d : bool
            If True, 2D plots are also drawn.
        sym_op : list of ndarrays
        atoms_3d : bool
            If True, plots atoms as appropriately sized spheres instead of
            markers. Not recommended for more than a handful of atoms!


        TODO:
        -   Add 3D arrows/cones to supercell vectors using mesh3D.
        -   Add lattice vectors/arrows to lattice unit cells
        -   Add minimums lengths to 2D projection subplots so for very slim
            supercells, we can still see the shorter directions.

        """

        # Validation:
        if not show_iplot and not save and not ret_fig:
            raise ValueError('Visualisation will not be displayed or saved!')

        crystal_cols = ['#1f77b4', '#ff7f0e', '#2ca02c', '#d62728', '#9467bd',
                        '#8c564b', '#e377c2', '#7f7f7f', '#bcbd22', '#17becf']

        if show_iplot:
            init_notebook_mode()

        # Get colours for atom species:
        atom_cols = readwrite.read_pickle(
            os.path.join(REF_PATH, 'jmol_colours.pickle'))

        if save:
            if save_args is None:
                save_args = {
                    'filename': 'plots.html',
                    'auto_open': False
                }
            elif save_args.get('filename') is None:
                save_args.update({'filename': 'plots.html'})

        data = []
        div_2d = ''
        if proj_2d:

            data_2d = []
            proj_2d_dirs = [0, 1, 2]
            vert_space = 0.050
            hori_space = 0.050

            # Tuples for each projection direction (x, y, z):
            dirs_2d = ((1, 2), (0, 2), (1, 0))
            ax_lab_2d = (('x', 'y'), ('x2', 'y'), ('x', 'y3'))
            show_leg_2d = (True, False, False)

        # Sym ops to atom sites:
        if sym_op is not None:
            atom_sites_sym = np.dot(sym_op[0], self.atom_sites)
            atom_sites_sym += np.dot(self.supercell, sym_op[1])

            if wrap_sym_op:
                as_sym_frac = np.dot(self.supercell_inv, atom_sites_sym)
                as_sym_frac -= np.floor(as_sym_frac)
                atom_sites_sym = np.dot(self.supercell, as_sym_frac)

            sym_atom_site_props = {
                'mode': 'text+markers',
                'text': np.arange(self.num_atoms),
                'textposition': 'bottom center',
                'textfont': {
                    'color': 'purple',
                },
                'marker': {
                    'symbol': 'x',
                    'size': 5,
                    'color': 'purple'
                },
                'name': 'Sym op',
                'legendgroup': 'Sym op',
            }

            data.append(
                graph_objs.Scatter3d(
                    x=atom_sites_sym[0],
                    y=atom_sites_sym[1],
                    z=atom_sites_sym[2],
                    **sym_atom_site_props
                )
            )

            # Add lines mapping symmetrically connected atoms:
            for a_idx, a in enumerate(atom_sites_sym.T):
                data.append({
                    'type': 'scatter3d',
                    'x': [a[0], self.atom_sites.T[a_idx][0]],
                    'y': [a[1], self.atom_sites.T[a_idx][1]],
                    'z': [a[2], self.atom_sites.T[a_idx][2]],
                    'mode': 'lines',
                    'name': 'Sym op',
                    'legendgroup': 'Sym op',
                    'showlegend': False,
                    'line': {
                        'color': 'purple',
                    },
                })

        # Supercell box
        sup_xyz = geometry.get_box_xyz(self.supercell)[0]
        sup_props = {
            'mode': 'lines',
            'line': {
                'color': '#98df8a'
            }
        }
        data.append(
            graph_objs.Scatter3d(
                x=sup_xyz[0],
                y=sup_xyz[1],
                z=sup_xyz[2],
                name='Supercell',
                **sup_props
            )
        )

        if proj_2d:
            for i in proj_2d_dirs:
                data_2d.append({
                    'type': 'scatter',
                    'x': sup_xyz[dirs_2d[i][0]],
                    'y': sup_xyz[dirs_2d[i][1]],
                    'xaxis': ax_lab_2d[i][0],
                    'yaxis': ax_lab_2d[i][1],
                    'name': 'Supercell',
                    'legendgroup': 'Supercell',
                    'showlegend': show_leg_2d[i],
                    **sup_props
                })

        # Supercell edge vectors
        sup_edge_props = {
            'mode': 'lines',
            'line': {
                'color': '#000000',
                'width': 3
            }
        }
        sup_vec_labs = ['a', 'b', 'c']
        for i in range(3):
            data.append(
                graph_objs.Scatter3d(
                    x=[0, self.supercell[0, i]],
                    y=[0, self.supercell[1, i]],
                    z=[0, self.supercell[2, i]],
                    name='Supercell vectors',
                    legendgroup='Supercell vectors',
                    showlegend=True if i == 0 else False,
                    **sup_edge_props
                )
            )
            sup_vecs_lab_props = {
                'mode': 'text',
                'text': [sup_vec_labs[i]],
                'legendgroup': 'Supercell vectors',
                'showlegend': False,
                'textfont': {
                    'size': 20
                }
            }
            data.append(
                graph_objs.Scatter3d(
                    x=[self.supercell[0, i]],
                    y=[self.supercell[1, i]],
                    z=[self.supercell[2, i]],
                    **sup_vecs_lab_props
                )
            )
            if proj_2d:
                for j in proj_2d_dirs:
                    data_2d.append({
                        'type': 'scatter',
                        'x': [0, self.supercell[dirs_2d[j][0], i]],
                        'y': [0, self.supercell[dirs_2d[j][1], i]],
                        'xaxis': ax_lab_2d[j][0],
                        'yaxis': ax_lab_2d[j][1],
                        'name': 'Supercell vectors',
                        'legendgroup': 'Supercell vectors',
                        'showlegend': show_leg_2d[j] if i == 0 else False,
                        'visible': 'legendonly',
                        **sup_edge_props
                    })
                    if i == j:
                        continue
                    data_2d.append({
                        'type': 'scatter',
                        'x': [self.supercell[dirs_2d[j][0], i]],
                        'y': [self.supercell[dirs_2d[j][1], i]],
                        'xaxis': ax_lab_2d[j][0],
                        'yaxis': ax_lab_2d[j][1],
                        'visible': 'legendonly',
                        **sup_vecs_lab_props
                    })

        if self.crystals is None:
            # Plot all atoms by species:

            for sp_idx, sp in enumerate(self.all_species):

                atom_idx = np.where(self.all_species_idx == sp_idx)[0]
                atom_sites_sp = self.atom_sites[:, atom_idx]
                sp_col = str(atom_cols[sp])
                trace_name = sp

                atom_site_props = {
                    'mode': 'markers',
                    'marker': {
                        'symbol': 'o',
                        'size': 7,
                        'color': 'rgb' + sp_col
                    },
                    'name': trace_name,
                    'legendgroup': trace_name,
                }

                if atoms_3d:
                    rad = element(sp).vdw_radius * 0.25 * 1e-2  # in Ang
                    # Get sphere trace for each atom:
                    for i in atom_sites_sp.T:
                        sph_args = {
                            'radius': rad,
                            'colour': sp_col,
                            'origin': i[:, np.newaxis],
                            'n': 10
                        }
                        sph = plotting.get_sphere_plotly(**sph_args)
                        sph[0].update({
                            'name': trace_name,
                            'legendgroup': trace_name,
                        })
                        data.append(sph[0])

                else:
                    data.append(
                        graph_objs.Scatter3d(
                            x=atom_sites_sp[0],
                            y=atom_sites_sp[1],
                            z=atom_sites_sp[2],
                            **atom_site_props
                        )
                    )

                if proj_2d:
                    for i in proj_2d_dirs:
                        data_2d.append({
                            'type': 'scatter',
                            'x': atom_sites_sp[dirs_2d[i][0]],
                            'y': atom_sites_sp[dirs_2d[i][1]],
                            'xaxis': ax_lab_2d[i][0],
                            'yaxis': ax_lab_2d[i][1],
                            'name': trace_name,
                            'legendgroup': trace_name,
                            'showlegend': show_leg_2d[i],
                            **atom_site_props
                        })

        else:

            ccent = self.crystal_centres

            # Plot atoms by crystal and motif
            # Crystal boxes and atoms
            c_prev_num = 0  # Number of atoms in previous crystal
            for c_idx, c in enumerate(self.crystals):

                # Crystal centres
                cc_trce_nm = 'Crystal #{} centre'.format(c_idx + 1)
                cc_props = {
                    'mode': 'markers',
                    'marker': {
                        'color': 'red',
                        'symbol': 'x',
                        'size': 3
                    }
                }
                data.append(
                    graph_objs.Scatter3d(
                        x=ccent[c_idx][0],
                        y=ccent[c_idx][1],
                        z=ccent[c_idx][2],
                        name=cc_trce_nm,
                        **cc_props
                    )
                )
                if proj_2d:
                    for i in proj_2d_dirs:
                        data_2d.append({
                            'type': 'scatter',
                            'x': ccent[c_idx][dirs_2d[i][0]],
                            'y': ccent[c_idx][dirs_2d[i][1]],
                            'xaxis': ax_lab_2d[i][0],
                            'yaxis': ax_lab_2d[i][1],
                            'name': cc_trce_nm,
                            'legendgroup': cc_trce_nm,
                            'showlegend': show_leg_2d[i],
                            **cc_props
                        })

                # Crystal boxes
                c_xyz = geometry.get_box_xyz(
                    c['crystal'], origin=c['origin'])[0]
                c_props = {
                    'mode': 'lines',
                    'line': {
                        'color': crystal_cols[c_idx]
                    }
                }
                c_trce_nm = 'Crystal #{}'.format(c_idx + 1)
                data.append(
                    graph_objs.Scatter3d(
                        x=c_xyz[0],
                        y=c_xyz[1],
                        z=c_xyz[2],
                        name=c_trce_nm,
                        **c_props
                    )
                )
                if proj_2d:
                    for i in proj_2d_dirs:
                        data_2d.append({
                            'type': 'scatter',
                            'x': c_xyz[dirs_2d[i][0]],
                            'y': c_xyz[dirs_2d[i][1]],
                            'xaxis': ax_lab_2d[i][0],
                            'yaxis': ax_lab_2d[i][1],
                            'name': c_trce_nm,
                            'legendgroup': c_trce_nm,
                            'showlegend': show_leg_2d[i],
                            **c_props
                        })

                # Get CrystalStructure associated with this crystal:
                has_cs = False
                if c.get('cs_idx') is not None:
                    has_cs = True

                if has_cs:
                    cs = self.crystal_structures[c['cs_idx']]

                # Lattice unit cell, need to rotate by given orientation
                if ((c.get('cs_orientation') is not None) and
                        (c.get('cs_origin') is not None)):

                    unit_cell = np.dot(c['cs_orientation'],
                                       cs.bravais_lattice.vecs)

                    cs_origin = np.dot(unit_cell, c['cs_origin'])
                    uc_origin = c['origin'] + cs_origin[:, np.newaxis]
                    uc_xyz = geometry.get_box_xyz(
                        unit_cell, origin=uc_origin)[0]

                    uc_trace_name = 'Unit cell (crystal #{})'.format(c_idx + 1)
                    uc_props = {
                        'mode': 'lines',
                        'line': {
                            'color': 'gray'
                        },
                        'name': uc_trace_name,
                        'legendgroup': uc_trace_name,
                        'visible': 'legendonly'
                    }
                    data.append(
                        graph_objs.Scatter3d(
                            x=uc_xyz[0],
                            y=uc_xyz[1],
                            z=uc_xyz[2],
                            **uc_props
                        )
                    )
                    if proj_2d:
                        for i in proj_2d_dirs:
                            data_2d.append({
                                'type': 'scatter',
                                'x': uc_xyz[dirs_2d[i][0]],
                                'y': uc_xyz[dirs_2d[i][1]],
                                'xaxis': ax_lab_2d[i][0],
                                'yaxis': ax_lab_2d[i][1],
                                'name': uc_trace_name,
                                'legendgroup': uc_trace_name,
                                'showlegend': show_leg_2d[i],
                                **uc_props
                            })

                # Lattice sites
                if self.lattice_sites is not None:
                    ls_idx = np.where(self.lat_crystal_idx == c_idx)[0]
                    ls = self.lattice_sites[:, ls_idx]
                    ls_trace_name = 'Lattice sites (crystal #{})'.format(
                        c_idx + 1)
                    lat_site_props = {
                        'mode': 'markers',
                        'marker': {
                            'symbol': 'x',
                            'size': 5,
                            'color': crystal_cols[c_idx]
                        },
                        'name': ls_trace_name,
                        'legendgroup': ls_trace_name,
                        'visible': 'legendonly',
                    }
                    data.append(
                        graph_objs.Scatter3d(
                            x=ls[0],
                            y=ls[1],
                            z=ls[2],
                            **lat_site_props
                        )
                    )
                    if proj_2d:
                        for i in proj_2d_dirs:
                            data_2d.append({
                                'type': 'scatter',
                                'x': ls[dirs_2d[i][0]],
                                'y': ls[dirs_2d[i][1]],
                                'xaxis': ax_lab_2d[i][0],
                                'yaxis': ax_lab_2d[i][1],
                                'showlegend': show_leg_2d[i],
                                **lat_site_props
                            })

                # Get indices of atoms in this crystal
                crys_atm_idx = np.where(self.crystal_idx == c_idx)[0]

                if has_cs:
                    # Get motif associated with this crystal:
                    sp_motif = cs.species_motif

                    # Atoms by species
                    # TODO: Add traces for atom numbers
                    for sp_idx, sp_name in enumerate(sp_motif):

                        atom_idx = np.where(
                            self.motif_idx[crys_atm_idx] == sp_idx)[0]
                        atom_sites_sp = self.atom_sites[:,
                                                        crys_atm_idx[atom_idx]]
                        sp_i = cs.motif['species'][sp_idx]
                        sp_col = 'rgb' + str(atom_cols[sp_i])

                        trace_name = sp_name + \
                            ' (crystal #{})'.format(c_idx + 1)
                        num_trace_name = 'Atom index (crystal #{})'.format(
                            c_idx + 1)

                        atom_site_props = {
                            'mode': 'markers',
                            'marker': {
                                'symbol': 'o',
                                'size': 7,
                                'color': sp_col
                            },
                            'name': trace_name,
                            'legendgroup': trace_name,
                        }
                        # Add traces for atom numbers
                        data.append(
                            graph_objs.Scatter3d({
                                'x': atom_sites_sp[0],
                                'y': atom_sites_sp[1],
                                'z': atom_sites_sp[2],
                                'mode': 'text',
                                'text': [str(i + c_prev_num) for i in atom_idx],
                                'name': num_trace_name,
                                'legendgroup': num_trace_name,
                                'showlegend': True if sp_idx == 0 else False,
                                'visible': 'legendonly',
                            })
                        )
                        if atoms_3d:
                            rad = element(sp_i).vdw_radius * \
                                0.25 * 1e-2  # in Ang
                            # Get sphere trace for each atom:
                            for i in atom_sites_sp.T:
                                sph_args = {
                                    'radius': rad,
                                    'colour': sp_col,
                                    'origin': i[:, np.newaxis],
                                    'n': 10
                                }
                                sph = plotting.get_sphere_plotly(**sph_args)
                                sph[0].update({
                                    'name': trace_name,
                                    'legendgroup': trace_name,
                                })
                                data.append(sph[0])

                        else:
                            data.append(
                                graph_objs.Scatter3d(
                                    x=atom_sites_sp[0],
                                    y=atom_sites_sp[1],
                                    z=atom_sites_sp[2],
                                    **atom_site_props
                                )
                            )
                        if proj_2d:
                            for i in proj_2d_dirs:
                                data_2d.append({
                                    'type': 'scatter',
                                    'x': atom_sites_sp[dirs_2d[i][0]],
                                    'y': atom_sites_sp[dirs_2d[i][1]],
                                    'xaxis': ax_lab_2d[i][0],
                                    'yaxis': ax_lab_2d[i][1],
                                    'showlegend': show_leg_2d[i],
                                    **atom_site_props
                                })
                else:
                    # crystals but no crystal structure
                    for sp_idx, sp in enumerate(self.all_species):

                        atom_idx = np.where(
                            self.all_species_idx[crys_atm_idx] == sp_idx)[0]
                        atom_sites_sp = self.atom_sites[:,
                                                        crys_atm_idx[atom_idx]]
                        sp_col = str(atom_cols[sp])
                        trace_name = sp + ' (Crystal #{})'.format(c_idx + 1)

                        atom_site_props = {
                            'mode': 'markers',
                            'marker': {
                                'symbol': 'o',
                                'size': 7,
                                'color': 'rgb' + sp_col
                            },
                            'name': trace_name,
                            'legendgroup': trace_name,
                        }
                        data.append(
                            graph_objs.Scatter3d(
                                x=atom_sites_sp[0],
                                y=atom_sites_sp[1],
                                z=atom_sites_sp[2],
                                **atom_site_props
                            )
                        )
                        if proj_2d:
                            for i in proj_2d_dirs:
                                data_2d.append({
                                    'type': 'scatter',
                                    'x': atom_sites_sp[dirs_2d[i][0]],
                                    'y': atom_sites_sp[dirs_2d[i][1]],
                                    'xaxis': ax_lab_2d[i][0],
                                    'yaxis': ax_lab_2d[i][1],
                                    'showlegend': show_leg_2d[i],
                                    **atom_site_props
                                })

                c_prev_num = len(crys_atm_idx)

        layout = graph_objs.Layout(
            width=1000,
            height=800,
            scene={
                'aspectmode': 'data'
            }
        )

        fig_2d = None
        if proj_2d:
            # Get approximate ratio of y1 : y3
            sup_z_rn = np.max(sup_xyz[2]) - np.min(sup_xyz[2])
            sup_x_rn = np.max(sup_xyz[0]) - np.min(sup_xyz[0])
            sup_tot_rn_vert = sup_z_rn + sup_x_rn

            # Get ratio of x1 : x2
            sup_y_rn = np.max(sup_xyz[1]) - np.min(sup_xyz[1])
            sup_tot_rn_hori = sup_y_rn + sup_x_rn
            y1_frac = sup_z_rn / sup_tot_rn_vert
            y3_frac = sup_x_rn / sup_tot_rn_vert
            x1_frac = sup_y_rn / sup_tot_rn_hori
            x2_frac = sup_x_rn / sup_tot_rn_hori

            layout_2d = {
                'height': 1000,
                'width': 1000,

                'xaxis': {
                    'domain': [0, x1_frac - hori_space / 2],
                    'anchor': 'y',
                    'scaleanchor': 'y',
                    'side': 'top',
                    'title': 'y',
                },
                'yaxis': {
                    'domain': [y3_frac + vert_space / 2, 1],
                    'anchor': 'x',
                    'title': 'z',
                },

                'xaxis2': {
                    'domain': [x1_frac + hori_space / 2, 1],
                    'anchor': 'y',
                    'side': 'top',
                    'scaleanchor': 'y',
                    'title': 'x',
                },
                'yaxis3': {
                    'domain': [0, y3_frac - vert_space / 2],
                    'anchor': 'x',
                    'scaleanchor': 'x',
                    'title': 'x',
                },
            }

            fig_2d = graph_objs.Figure(data=data_2d, layout=layout_2d)
            if show_iplot:
                iplot(fig_2d)
            if save:
                div_2d = plot(fig_2d, **save_args,
                              output_type='div', include_plotlyjs=False)

        fig = graph_objs.Figure(data=data, layout=layout)

        if show_iplot:
            iplot(fig)
        if save:
            div_3d = plot(fig, **save_args, output_type='div',
                          include_plotlyjs=True)

            html_all = div_3d + div_2d
            with open(save_args.get('filename'), 'w') as plt_file:
                plt_file.write(html_all)

        if ret_fig:
            return (fig, fig_2d)

    def reorient_to_lammps(self):
        """
        Reorient the supercell and its contents to a LAMMPS-compatible
        orientation. Also translate the origin to (0,0,0).

        Returns
        -------
        ndarray of shape (3, 3)
            Rotation matrix used to reorient the supercell and its contents

        """

        # Find rotation matrix which rotates to a LAMMPS compatible orientation
        sup_lmps = get_LAMMPS_compatible_box(self.supercell)
        R = np.dot(sup_lmps, self.supercell_inv)

        # Move the origin to (0,0,0): (not sure if this is necessary for LAMMPS)
        self.translate(-self.origin)

        # Rotate the supercell and its contents by R
        self.rotate(R)

        return R

    def wrap_sites_to_supercell(self, sites='all', dirs=None):
        """
        Wrap sites to within the supercell.

        Parameters
        ----------
        sites : str
            One of "atom", "lattice", "interstice" or "all".
        dirs : list of int, optional
            Supercell direction indices to apply wrapping. Default is None, in
            which case atoms are wrapped in all directions.            

        """

        # Validation
        if dirs is not None:
            if len(set(dirs)) != len(dirs):
                raise ValueError('Indices in `dirs` must not be repeated.')

            if len(dirs) not in [1, 2, 3]:
                raise ValueError('`dirs` must be a list of length 1, 2 or 3.')

            for d in dirs:
                if d not in [0, 1, 2]:
                    raise ValueError('`dirs` must be a list whose elements are'
                                     '0, 1 or 2.')

        allowed_sites_str = [
            'atom',
            'lattice',
            'interstice',
            'all',
        ]

        if not isinstance(sites, str) or sites not in allowed_sites_str:
            raise ValueError('`sites` must be a string and one of: "atom", '
                             '"lattice", "interstice" or "all".')

        if sites == 'all':
            sites_arr = [
                self.atom_sites,
                self.lattice_sites,
                self.interstice_sites
            ]
        elif sites == 'atom':
            sites_arr = [self.atom_sites]
        elif sites == 'lattice':
            sites_arr = [self.lattice_sites]
        elif sites == 'interstice':
            sites_arr = [self.interstice_sites]

        for s in sites_arr:

            # Get sites in supercell basis:
            s_sup = np.dot(self.supercell_inv, s)

            # Wrap atoms:
            s_sup_wrp = np.copy(s_sup)
            s_sup_wrp[dirs] -= np.floor(s_sup_wrp[dirs])

            # Snap to 0:
            s_sup_wrp = vectors.snap_arr_to_val(s_sup_wrp, 0, 1e-12)

            # Convert back to Cartesian basis
            s_std_wrp = np.dot(self.supercell, s_sup_wrp)

            # Update attributes:
            s = s_std_wrp

    def add_point_defects(self, point_defects):
        """
        Add point defects to the structure.

        Parameters
        ----------
        point_defects : list of PointDefect objects

        """
        pass

    def add_atom(self, coords, species, crystal_idx, is_frac_coords=False):
        """Add an atom to the structure."""
        pass

    def remove_atom(self, atom_idx):
        """Remove an atom from the structure."""
        pass

    @property
    def supercell_inv(self):
        return np.linalg.inv(self.supercell)

    @property
    def atom_sites_frac(self):
        return np.dot(self.supercell_inv, self.atom_sites)

    @property
    def lattice_sites_frac(self):
        if self.lattice_sites is not None:
            return np.dot(self.supercell_inv, self.lattice_sites)
        else:
            return None

    @property
    def interstice_sites_frac(self):
        if self.interstice_sites is not None:
            return np.dot(self.supercell_inv, self.interstice_sites)
        else:
            return None

    @property
    def species(self):
        return self.atom_labels['species'][0]

    @property
    def species_idx(self):
        return self.atom_labels['species'][1]

    @property
    def all_species(self):
        """Get the species of each atom as a string array."""
        return self.species[self.species_idx]

    @property
    def spglib_cell(self):
        """Returns a tuple representing valid input for the spglib library."""

        cell = (self.supercell.T,
                self.atom_sites_frac.T,
                [element(i).atomic_number for i in self.all_species])
        return cell

    @property
    def num_atoms_per_crystal(self):
        """Computes number of atoms in each crystal, returns a list."""

        if self.crystals is None:
            return None

        na = []
        for c_idx in range(len(self.crystals)):
            crystal_idx_tup = self.atom_labels['crystal_idx']
            crystal_idx = crystal_idx_tup[0][crystal_idx_tup[1]]
            na.append(np.where(crystal_idx == c_idx)[0].shape[0])

        return na

    @property
    def num_atoms(self):
        """Computes total number of atoms."""
        return self.atom_sites.shape[1]

    @property
    def num_crystals(self):
        """Returns number of crystals."""
        return len(self.crystals)

    @property
    def reciprocal_supercell(self):
        """Returns the reciprocal supercell as array of column vectors."""

        v = self.supercell
        cross_1 = np.cross(v[:, 1], v[:, 2])
        cross_2 = np.cross(v[:, 0], v[:, 2])
        cross_3 = np.cross(v[:, 0], v[:, 1])

        B = np.zeros((3, 3))
        B[:, 0] = 2 * np.pi * cross_1 / (np.dot(v[:, 0], cross_1))
        B[:, 1] = 2 * np.pi * cross_2 / (np.dot(v[:, 1], cross_2))
        B[:, 2] = 2 * np.pi * cross_3 / (np.dot(v[:, 2], cross_3))

        return B

    def get_kpoint_grid(self, separation):
        """
        Get the MP kpoint grid size for a given kpoint separation.

        Parameters
        ----------
        separation : float or int or ndarray of shape (3, )
            Maximum separation between kpoints, in units of inverse Angstroms.
            If an array, this is the separations in each reciprocal supercell
            direction.

        Returns
        -------
        ndarray of int of shape (3, )
            MP kpoint grid dimensions along each reciprocal supercell
            direction.

        """

        recip = self.reciprocal_supercell
        grid = np.ceil(np.round(
            np.linalg.norm(recip, axis=0) / (separation * 2 * np.pi),
            decimals=8)
        ).astype(int)

        return grid

    def get_kpoint_spacing(self, grid):
        """
        Get the kpoint spacing given an MP kpoint grid size.

        Parameters
        ----------
        grid : list of length 3
            Grid size in each of the reciprocal supercell directions.

        Returns
        -------
        ndarray of shape (3, )
            Separation between kpoints in each of the reciprocal supercell
            directions.

        """

        recip = self.reciprocal_supercell
        seps = np.linalg.norm(recip, axis=0) / (np.array(grid) * 2 * np.pi)

        return seps

    @property
    def crystal_centres(self):
        """Get the midpoints of each crystal in the structure."""

        return [geometry.get_box_centre(c['crystal'], origin=c['origin'])
                for c in self.crystals]

    def tile_supercell(self, tiles):
        """
<<<<<<< HEAD
        Tile supercell and its sites by some integer factors in each supercell 
=======
        Tile supercell and atoms by some integer factors in each supercell
>>>>>>> 98cc72e4
        direction.

        Parameters
        ----------
        tiles : tuple or list of length 3 or ndarray of size 3
            Number of repeats in each supercell direction.

        """
        invalid_msg = ('`tiles` must be a tuple or list of three integers '
                       'greater than 0.')

        if isinstance(tiles, np.ndarray):
            tiles = np.squeeze(tiles).tolist()

        if len(tiles) != 3:
            raise ValueError(invalid_msg)

        for t in tiles:
            if not isinstance(t, int) or t < 1:
                raise ValueError(invalid_msg)

        tl_atm, tl_atm_lb = self.get_tiled_sites(
            self.atom_sites, self.atom_labels, tiles)

        self.atom_sites = tl_atm
        self.atom_labels = tl_atm_lb

        if self.lattice_sites is not None:
            tl_lat, tl_lat_lb = self.get_tiled_sites(
                self.lattice_sites, self.lattice_labels, tiles)

            self.lattice_sites = tl_lat
            self.lattice_labels = tl_lat_lb

        if self.interstice_sites is not None:
            tl_int, tl_int_lb = self.get_tiled_sites(
                self.interstice_sites, self.interstice_labels, tiles)

            self.interstice_sites = tl_int
            self.interstice_labels = tl_int_lb

        self.supercell *= tiles

    def get_tiled_sites(self, sites, site_labels, tiles):
        """
        Get sites (atoms, lattice, interstice) and site labels tiled by some
        integer factors in each supercell direction.

        Sites are tiled in the positive supercell directions.

        Parameters
        ----------
        tiles : tuple or list of length 3 or ndarray of size 3
            Number of repeats in each supercell direction.

        Returns
        -------
        sites_tiled : ndarray
        labels_tiled : dict

        """

        invalid_msg = ('`tiles` must be a tuple or list of three integers '
                       'greater than 0.')

        if isinstance(tiles, np.ndarray):
            tiles = np.squeeze(tiles).tolist()

        if len(tiles) != 3:
            raise ValueError(invalid_msg)

        sites_tiled = np.copy(sites)
        labels_tiled = {k: tuple(np.copy(i) for i in v)
                        for k, v in site_labels.items()}

        for t_idx, t in enumerate(tiles):

            if t == 1:
                continue

            if not isinstance(t, int) or t < 1:
                raise ValueError(invalid_msg)

            v = self.supercell[:, t_idx:t_idx + 1]
            v_range = v * np.arange(1, t)

            all_t = v_range.T[:, :, np.newaxis]

            sites_stack = all_t + sites_tiled
            add_sites = np.hstack(sites_stack)
            sites_tiled = np.hstack([sites_tiled, add_sites])

            labels_tiled_new = {}
            for k, v in labels_tiled.items():

                add_label_idx = np.tile(v[1], t - 1)
                new_label_idx = np.concatenate((v[1], add_label_idx))
                labels_tiled_new.update({
                    k: (v[0], new_label_idx)
                })

            labels_tiled = labels_tiled_new

        return sites_tiled, labels_tiled

    def get_interatomic_dist(self, periodic=True):
        """
        Find the distances between unique atom pairs across the whole
        structure.

        Parameters
        ----------
        periodic : bool
            If True, the atom sites are first tiled in each supercell direction
            to ensure that distances between periodic cells are considered.
            Currently, this is crude, and so produces interatomic distances
            between like atoms (i.e. of one supercell vector length).

        Returns
        ------
        ndarray of shape (N,)

        TODO:
        -   Improve consideration of periodicity. Maybe instead have a function
            `get_min_interatomic_dist` which gets the minimum distances of each
            atom and every other atom, given periodicity.

        """
        if periodic:
            atms = self.get_tiled_sites(
                self.atom_sites, self.atom_labels, [2, 2, 2])[0]
        else:
            atms = self.atom_sites

        return vectors.get_vec_distances(atms)

    def check_overlapping_atoms(self, tol=None):
        """
        Checks if any atoms are overlapping within a tolerance.

        Parameters
        ----------
        tol : float, optional
            Distance below which atoms are considered to be overlapping. By,
            default uses the value assigned on object initialisation as
            `_overlap_tol`.

        Raises
        ------
        AtomisticStructureException
            If any atoms are found to overlap within `tol`.

        """
        if tol is None:
            tol = self._overlap_tol

        dist = self.get_interatomic_dist()
        if np.any(dist < tol):
            raise AtomisticStructureException('Found overlapping atoms. '
                                              'Minimum separation: '
                                              '{:.3f}'.format(np.min(dist)))

    def get_sym_ops(self):
        return spglib.get_symmetry(self.spglib_cell)

    def shift_atoms(self, shift, wrap=False):
        """
        Perform a rigid shift on all atoms, in fractional supercell coordinates.

        Parameters
        ----------
        shift : list or tuple of length three or ndarry of shape (3,) of float
            Fractional supercell coordinates to translate all atoms by.
        wrap : bool
            If True, wrap atoms to within the supercell edges after shift.
        """

        shift = np.array(shift)[:, np.newaxis]
        shift_std = np.dot(self.supercell, shift)
        self.atom_sites += shift_std

        if wrap:
            self.wrap_sites_to_supercell(sites='atom')

    def add_vac(self, thickness, dir_idx, position=1):
        """
        Extend the supercell in a given direction.

        Supercell vector given by direction index `dir_idx` is extended such
        that it's component in the direction normal to the other two supercell
        vectors is a particular `thickness`.

        Parameters
        ----------
        thickness : float
            Thickness of vacuum to add
        dir_idx : int 0, 1 or 2
            Supercell direction in which to add vacuum
        position : float
            Fractional coordinate along supercell vector given by `dir_idx` at
            which to add the vacuum. By default, adds vacuum to the far face of
            the supercell, such that atom Cartesian coordinates are not
            affected. Must be between 0 (inclusive) and 1 (inclusive).
        """

        # TODO: validate it does what we want. Maybe revert back to calling it
        # `add_surface_vac`.

        warnings.warn('!! Untested function... !!')

        if dir_idx not in [0, 1, 2]:
            raise ValueError('`dir_idx` must be 0, 1 or 2.')

        if position < 0 or position > 1:
            raise ValueError('`position` must be between 0 (inclusive) and 1 '
                             '(inclusive).')

        non_dir_idx = [i for i in [0, 1, 2] if i != dir_idx]
        v1v2 = self.supercell[:, non_dir_idx]
        v3 = self.supercell[:, dir_idx]

        n = np.cross(v1v2[:, 0], v1v2[:, 1])
        n_unit = n / np.linalg.norm(n)
        v3_mag = np.linalg.norm(v3)
        v3_unit = v3 / v3_mag
        d = thickness / np.dot(n_unit, v3_unit)

        v3_mag_new = v3_mag + d
        v3_new = v3_unit * v3_mag_new

        self.supercell[:, dir_idx] = v3_new

        asf = self.atom_sites_frac
        shift_idx = np.where(asf[dir_idx] > position)[0]

        self.atom_sites[:, shift_idx] += (n_unit * thickness)

    def check_atomic_environment(self, checks_list):
        """Invoke checks of the atomic environment."""

        allowed_checks = {
            'atoms_overlap': self.check_overlapping_atoms,
        }

        for chk, func in allowed_checks.items():
            if chk in checks_list:
                func()


class BulkCrystal(AtomisticStructure):
    """

    Attributes
    ----------
    crystal_structure : CrystalStructure

    TODO:
    -   Add proper support for cs_orientation and cs_origin. Maybe allow one of
        `box_lat` or `box_std` for the more general case.

    """

    def __init__(self, crystal_structure, box_lat):
        """Constructor method for BulkCrystal object."""

        # Validation
        if any([i in vectors.num_equal_cols(box_lat) for i in [2, 3]]):
            raise ValueError(
                'Identical columns found in box_lat: \n{}\n'.format(box_lat))

        supercell = np.dot(crystal_structure.bravais_lattice.vecs, box_lat)

        cb = CrystalBox(crystal_structure, supercell)
        atom_sites = cb.atom_sites
        lattice_sites = cb.lat_sites
        interstice_sites = cb.interstice_sites

        crystal_idx_lab = {
            'crystal_idx': (
                np.array([0]),
                np.zeros(atom_sites.shape[1])
            ),
        }

        atom_labels = copy.deepcopy(cb.atom_labels)
        atom_labels.update({**crystal_idx_lab})

        lattice_labels = copy.deepcopy(cb.lattice_labels)
        lattice_labels.update({**crystal_idx_lab})

        interstice_labels = copy.deepcopy(cb.interstice_labels)
        interstice_labels.update({**crystal_idx_lab})

        crystals = [{
            'crystal': supercell,
            'origin': np.zeros((3, 1)),
            'cs_idx': 0,
            'cs_orientation': np.eye(3),
            'cs_origin': [0, 0, 0]
        }]

        super().__init__(supercell,
                         atom_sites,
                         atom_labels,
                         lattice_sites=lattice_sites,
                         lattice_labels=lattice_labels,
                         interstice_sites=interstice_sites,
                         interstice_labels=interstice_labels,
                         crystals=crystals,
                         crystal_structures=[crystal_structure])

        self.meta.update({'supercell_type': ['bulk']})


class PointDefect(object):
    """
    Class to represent a point defect embedded within an AtomisticStructure

    Attributes
    ----------
    defect_species : str
        Chemical symbol of the defect species or "v" for vacancy
    host_species : str
        Chemical symbol of the species which this defect replaces or "i" for
        interstitial.
    index : int
        The atom or interstitial site index within the AtomisticStructure.
    charge : float
        The defect's electronic charge relative to that of the site it occupies.
    interstice_type : str
        Set to "tetrahedral" or "octahedral" if `host_species` is "i".

    """

    def __init__(self, defect_species, host_species, index=None, charge=0,
                 interstice_type=None):

        # Validation
        if interstice_type not in [None, 'tetrahedral', 'octahedral']:
            raise ValueError('Interstice type "{}" not understood.'.format(
                interstice_type))

        if host_species != 'i' and interstice_type is not None:
            raise ValueError('Non-interstitial defect specified but '
                             '`interstice_type` also specified.')

        if defect_species == 'v' and host_species == 'i':
            raise ValueError('Cannot add a vacancy defect to an '
                             'interstitial site!')

        if host_species == 'i' and interstice_type is None:
            raise ValueError('`interstice_type` must be specified for '
                             'interstitial point defect.')

        self.defect_species = defect_species
        self.host_species = host_species
        self.index = index
        self.charge = charge
        self.interstice_type = interstice_type

    def __str__(self):
        """
        References
        ----------
        https://en.wikipedia.org/wiki/Kr%C3%B6ger%E2%80%93Vink_notation

        """
        # String representation of the charge in Kroger-Vink notation
        if self.charge == 0:
            charge_str = 'x'
        elif self.charge > 0:
            charge_str = '•' * abs(self.charge)
        elif self.charge < 0:
            charge_str = '′' * abs(self.charge)

        out = '{}_{}^{}'.format(self.defect_species, self.host_species, charge_str,
                                self.index)

        if self.index is not None:
            idx_str_int = 'interstitial' if self.host_species == 'i' else 'atom'
            idx_str = 'at {} index {}'.format(idx_str_int, self.index)
        else:
            idx_str = ''

        if self.interstice_type is not None:
            out += ' ({}'.format(self.interstice_type)
            out += ' ' + idx_str + ')'
        else:
            out += ' (' + idx_str + ')'

        return out

    def __repr__(self):
        return ('PointDefect({!r}, {!r}, index={!r}, charge={!r}, '
                'interstice_type={!r})').format(
                    self.defect_species, self.atom_site, self.index, self.charge,
                    self.interstice_type)<|MERGE_RESOLUTION|>--- conflicted
+++ resolved
@@ -186,7 +186,6 @@
         """
         Translate the AtomisticStructure.
 
-<<<<<<< HEAD
         Parameters
         ----------
         shift : list or ndarray of size 3
@@ -246,8 +245,6 @@
 
         self.translate(origin)
 
-=======
->>>>>>> 98cc72e4
     def visualise(self, proj_2d=False, show_iplot=True, save=False,
                   save_args=None, sym_op=None, wrap_sym_op=False,
                   atoms_3d=False, ret_fig=False):
@@ -1140,11 +1137,7 @@
 
     def tile_supercell(self, tiles):
         """
-<<<<<<< HEAD
         Tile supercell and its sites by some integer factors in each supercell 
-=======
-        Tile supercell and atoms by some integer factors in each supercell
->>>>>>> 98cc72e4
         direction.
 
         Parameters
