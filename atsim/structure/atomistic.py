<<<<<<< HEAD
=======
import numpy as np
import os
import atsim.plotting as plotting
from plotly import graph_objs
from plotly.offline import plot, iplot, init_notebook_mode
from atsim.structure.crystal import CrystalBox, CrystalStructure
from atsim.structure import REF_PATH
from atsim import geometry, vectors, readwrite, utils, mathsutils
from atsim.utils import prt
from atsim.simsio.lammps import get_LAMMPS_compatible_box
from mendeleev import element

from functools import reduce
>>>>>>> 4a1c7200
import warnings
import spglib
from mendeleev import element
from atsim.structure.crystal import CrystalBox
from atsim import geometry, vectors, utils
from atsim.simsio.lammps import get_LAMMPS_compatible_box
from atsim.structure.visualise import visualise as struct_visualise
from atsim.utils import prt
import numpy as np
import copy


class AtomisticStructureException(Exception):
    pass


class AtomisticStructure(object):
    """
    Class to represent crystals of atoms

    Attributes
    ----------
    atom_sites : ndarray of shape (3, N)
        Array of column vectors representing the atom positions.
    supercell : ndarray of shape (3, 3)
        Array of column vectors representing supercell edge vectors.
    lattice_sites : ndarray of shape (3, M), optional
        Array of column vectors representing lattice site positions.
    crystals : list of dict of (str : ndarray or int), optional
        Each dict contains at least these keys:
            `crystal` : ndarray of shape (3, 3)
                Array of column vectors representing the crystal edge vectors.
            `origin` : ndarray of shape (3, 1)
                Column vector specifying the origin of this crystal.
        Additional keys are:
            'cs_idx': int
                Index of `crystal_structures`, defining to which
                CrystalStructure this crystal belongs.
            `cs_orientation`: ndarray of shape (3, 3)
                Rotation matrix which rotates the CrystalStructure lattice
                unit cell from the initialised BravaisLattice object to some
                other desired orientation.
            'cs_origin': list of float or int
                Origin of the CrystalStructure unit cell in multiples of the
                CrystalStructure unit cell vectors. For integer values, this
                will not affect the atomic structure of the crystal. To
                produce a rigid translation of the atoms within the crystal,
                non-integer values can be used.

    crystal_structures : list of CrystalStructure, optional
    crystal_idx : ndarray of shape (N,), optional
        Defines to which crystal each atom belongs.
    lat_crystal_idx : ndarray of shape (M,), optional
        Defines to which crystal each lattice site belongs
    species_idx : ndarray of shape (N,), optional
        Defines to which species each atom belongs, indexed within the atom's
        crystal_structure. For atom index `i`, this indexes
        `crystal_structures[
            crystals[crystal_idx[i]]['cs_idx']]['species_set']`
        Either specify (`all_species` and `all_species_idx`) or (`species_idx`
        and `motif_idx`), but not both.
    motif_idx : ndarray of shape (N,), optional
        Defines to which motif atom each atom belongs, indexed within the
        atom's crystal_structure. For atom index `i`, this indexes
        `crystal_structures[
            crystals[crystal_idx[i]]['cs_idx']]['species_motif']`
        Either specify (`all_species` and `all_species_idx`) or (`species_idx`
        and `motif_idx`), but not both.
    all_species : ndarray of str, optional
        1D array of strings representing the distinct species. Either specify
        (`all_species` and `all_species_idx`) or (`species_idx` and
        `motif_idx`), but not both.
    all_species_idx : ndarray of shape (N, ), optional
        Defines to which species each atom belongs, indexed over the whole
        AtomisticStructure. This indexes `all_species`. Either specify
        (`all_species` and `all_species_idx`) or (`species_idx` and
        `motif_idx`), but not both.

    atom_sites_frac
    num_atoms_per_crystal
    num_atoms
    num_crystals
    reciprocal_supercell

    Methods
    -------
    todo

    TODO:
    -   Think about how some of the methods would work if __init__() takes the
        bare minimum: supercell and atom_sites, or with some additional params
        like lattice_sites.

    """

    def __init__(self, supercell, atom_sites, atom_labels, origin=None,
                 lattice_sites=None, lattice_labels=None, interstice_sites=None,
                 interstice_labels=None, crystals=None, crystal_structures=None,
                 overlap_tol=1):
        """Constructor method for AtomisticStructure object."""

        # Input validation
        # ----------------
        # 1.    Check length of `crystal_idx`, `species_idx`, and `motif_idx`
        #       match number of atoms in `atom_sites`.
        # 2.    Check length of 'lat_crystal_idx' matches number of lattice
        #       sites in `lattice_sites'.
        # 3.    Check set of indices in `crystal_idx` resolve in `crystals`.

        # if crystal_idx is not None:
        #     if len(crystal_idx) != atom_sites.shape[1]:
        #         raise ValueError('Length of `crystal_idx` must match number '
        #                          'of atoms specified as column vectors in '
        #                          '`atom_sites`.')

        #     c_idx_set = sorted(list(set(crystal_idx)))
        #     if c_idx_set[0] < 0 or c_idx_set[-1] >= len(crystals):
        #         raise ValueError('Indices in `crystal_idx` must index elements'
        #                          ' in `crystals`.')

        # if lat_crystal_idx is not None:
        #     if len(lat_crystal_idx) != lattice_sites.shape[1]:
        #         raise ValueError('Length of `lat_crystal_idx` must match '
        #                          'number of lattice sites specified as column '
        #                          'vectors in `lattice_sites`.')

        # if [i is None for i in [all_species, all_species_idx]].count(True) == 1:
        #     raise ValueError('Must specify both `all_species` and '
        #                      '`all_species_idx`.')

        # if [i is None for i in [species_idx, motif_idx]].count(True) == 1:
        #     raise ValueError('Must specify both `species_idx` and '
        #                      '`motif_idx`.')

        # if [i is None for i in [species_idx, all_species_idx]].count(True) != 1:
        #     raise ValueError('Either specify (`all_species` and '
        #                      '`all_species_idx`) or (`species_idx` and '
        #                      '`motif_idx`), but not both.')

        # if species_idx is not None:
        #     if len(species_idx) != atom_sites.shape[1]:
        #         raise ValueError('Length of `species_idx` must match number '
        #                          'of atoms specified as column vectors in '
        #                          '`atom_sites`.')

        # if motif_idx is not None:
        #     if len(motif_idx) != atom_sites.shape[1]:
        #         raise ValueError('Length of `motif_idx` must match number '
        #                          'of atoms specified as column vectors in '
        #                          '`atom_sites`.')

        # if all_species_idx is not None:
        #     if len(all_species_idx) != atom_sites.shape[1]:
        #         raise ValueError('Length of `all_species_idx` ({}) must match '
        #                          'number of atoms specified as column vectors '
        #                          'in `atom_sites` ({}).'.format(len(all_species_idx), atom_sites.shape[1]))

        # Set attributes
        # --------------

        if origin is None:
            origin = np.zeros((3, 1))

        self.origin = utils.to_col_vec(origin)

        self.atom_sites = atom_sites
        self.atom_labels = atom_labels
        self.supercell = supercell
        self.meta = {}

        self.symmetry_ops = None
        self.lattice_sites = lattice_sites
        self.lattice_labels = lattice_labels
        self.interstice_sites = interstice_sites
        self.interstice_labels = interstice_labels
        self.crystals = crystals
        self.crystal_structures = crystal_structures
        self._overlap_tol = overlap_tol

        self.check_overlapping_atoms(overlap_tol)

    def translate(self, shift):
        """
        Translate the AtomisticStructure.

        Parameters
        ----------
        shift : list or ndarray of size 3

        """

        shift = utils.to_col_vec(shift)
        self.origin += shift
        self.atom_sites += shift

        if self.lattice_sites is not None:
            self.lattice_sites += shift

        if self.interstice_sites is not None:
            self.interstice_sites += shift

        if self.crystals is not None:
            for c_idx in range(len(self.crystals)):
                self.crystals[c_idx]['origin'] += shift

    def rotate(self, rot_mat):
        """
        Rotate the AtomisticStructure about its origin according to a rotation
        matrix.

        Parameters
        ----------
        rot_mat : ndarray of shape (3, 3)
            Rotation matrix that pre-multiplies column vectors in order to 
            rotate them about a particular axis and angle.

        """

        origin = np.copy(self.origin)
        self.translate(-origin)

        self.supercell = np.dot(rot_mat, self.supercell)
        self.atom_sites = np.dot(rot_mat, self.atom_sites)

        if self.lattice_sites is not None:
            self.lattice_sites = np.dot(rot_mat, self.lattice_sites)

        if self.interstice_sites is not None:
            self.interstice_sites = np.dot(rot_mat, self.interstice_sites)

        if self.crystals is not None:

            for c_idx in range(len(self.crystals)):

                c = self.crystals[c_idx]

                c['crystal'] = np.dot(rot_mat, c['crystal'])
                c['origin'] = np.dot(rot_mat, c['origin'])

                if 'cs_orientation' in c.keys():
                    c['cs_orientation'] = np.dot(rot_mat, c['cs_orientation'])

        self.translate(origin)

<<<<<<< HEAD
    def visualise(self, **kwargs):
        struct_visualise(self, **kwargs)
=======
            ccent = self.crystal_centres

            # Plot atoms by crystal and motif
            # Crystal boxes and atoms
            c_prev_num = 0  # Number of atoms in previous crystal
            for c_idx, c in enumerate(self.crystals):

                # Crystal centres
                cc_trce_nm = 'Crystal #{} centre'.format(c_idx + 1)
                cc_props = {
                    'mode': 'markers',
                    'marker': {
                        'color': 'red',
                        'symbol': 'x',
                        'size': 3
                    }
                }
                data.append(
                    graph_objs.Scatter3d(
                        x=ccent[c_idx][0],
                        y=ccent[c_idx][1],
                        z=ccent[c_idx][2],
                        name=cc_trce_nm,
                        **cc_props
                    )
                )
                if proj_2d:
                    for i in proj_2d_dirs:
                        data_2d.append({
                            'type': 'scatter',
                            'x': ccent[c_idx][dirs_2d[i][0]],
                            'y': ccent[c_idx][dirs_2d[i][1]],
                            'xaxis': ax_lab_2d[i][0],
                            'yaxis': ax_lab_2d[i][1],
                            'name': cc_trce_nm,
                            'legendgroup': cc_trce_nm,
                            'showlegend': show_leg_2d[i],
                            **cc_props
                        })

                # Crystal boxes
                c_xyz = geometry.get_box_xyz(
                    c['crystal'], origin=c['origin'])[0]
                c_props = {
                    'mode': 'lines',
                    'line': {
                        'color': crystal_cols[c_idx]
                    }
                }
                c_trce_nm = 'Crystal #{}'.format(c_idx + 1)
                data.append(
                    graph_objs.Scatter3d(
                        x=c_xyz[0],
                        y=c_xyz[1],
                        z=c_xyz[2],
                        name=c_trce_nm,
                        **c_props
                    )
                )
                if proj_2d:
                    for i in proj_2d_dirs:
                        data_2d.append({
                            'type': 'scatter',
                            'x': c_xyz[dirs_2d[i][0]],
                            'y': c_xyz[dirs_2d[i][1]],
                            'xaxis': ax_lab_2d[i][0],
                            'yaxis': ax_lab_2d[i][1],
                            'name': c_trce_nm,
                            'legendgroup': c_trce_nm,
                            'showlegend': show_leg_2d[i],
                            **c_props
                        })

                # Get CrystalStructure associated with this crystal:
                has_cs = False
                if c.get('cs_idx') is not None and self.crystal_structures is not None:
                    has_cs = True

                if has_cs:
                    cs = self.crystal_structures[c['cs_idx']]

                # Lattice unit cell, need to rotate by given orientation
                if ((c.get('cs_orientation') is not None) and
                        (c.get('cs_origin') is not None)) and False:

                    unit_cell = np.dot(c['cs_orientation'],
                                       cs.bravais_lattice.vecs)

                    cs_origin = np.dot(unit_cell, c['cs_origin'])
                    uc_origin = c['origin'] + cs_origin[:, np.newaxis]
                    uc_xyz = geometry.get_box_xyz(
                        unit_cell, origin=uc_origin)[0]

                    uc_trace_name = 'Unit cell (crystal #{})'.format(c_idx + 1)
                    uc_props = {
                        'mode': 'lines',
                        'line': {
                            'color': 'gray'
                        },
                        'name': uc_trace_name,
                        'legendgroup': uc_trace_name,
                        'visible': 'legendonly'
                    }
                    data.append(
                        graph_objs.Scatter3d(
                            x=uc_xyz[0],
                            y=uc_xyz[1],
                            z=uc_xyz[2],
                            **uc_props
                        )
                    )
                    if proj_2d:
                        for i in proj_2d_dirs:
                            data_2d.append({
                                'type': 'scatter',
                                'x': uc_xyz[dirs_2d[i][0]],
                                'y': uc_xyz[dirs_2d[i][1]],
                                'xaxis': ax_lab_2d[i][0],
                                'yaxis': ax_lab_2d[i][1],
                                'name': uc_trace_name,
                                'legendgroup': uc_trace_name,
                                'showlegend': show_leg_2d[i],
                                **uc_props
                            })

                # Lattice sites
                if self.lattice_sites is not None:
                    ls_idx = np.where(self.lat_crystal_idx == c_idx)[0]
                    ls = self.lattice_sites[:, ls_idx]
                    ls_trace_name = 'Lattice sites (crystal #{})'.format(
                        c_idx + 1)
                    lat_site_props = {
                        'mode': 'markers',
                        'marker': {
                            'symbol': 'x',
                            'size': 5,
                            'color': crystal_cols[c_idx]
                        },
                        'name': ls_trace_name,
                        'legendgroup': ls_trace_name,
                        'visible': 'legendonly',
                    }
                    data.append(
                        graph_objs.Scatter3d(
                            x=ls[0],
                            y=ls[1],
                            z=ls[2],
                            **lat_site_props
                        )
                    )
                    if proj_2d:
                        for i in proj_2d_dirs:
                            data_2d.append({
                                'type': 'scatter',
                                'x': ls[dirs_2d[i][0]],
                                'y': ls[dirs_2d[i][1]],
                                'xaxis': ax_lab_2d[i][0],
                                'yaxis': ax_lab_2d[i][1],
                                'showlegend': show_leg_2d[i],
                                **lat_site_props
                            })

                # Get indices of atoms in this crystal
                crys_atm_idx = np.where(self.crystal_idx == c_idx)[0]

                if has_cs:
                    # Get motif associated with this crystal:
                    sp_motif = cs.species_motif

                    # Atoms by species
                    # TODO: Add traces for atom numbers
                    for sp_idx, sp_name in enumerate(sp_motif):

                        atom_idx = np.where(
                            self.motif_idx[crys_atm_idx] == sp_idx)[0]
                        atom_sites_sp = self.atom_sites[:,
                                                        crys_atm_idx[atom_idx]]
                        sp_i = cs.motif['species'][sp_idx]
                        sp_col = 'rgb' + str(atom_cols[sp_i])

                        trace_name = sp_name + \
                            ' (crystal #{})'.format(c_idx + 1)
                        num_trace_name = 'Atom index (crystal #{})'.format(
                            c_idx + 1)

                        atom_site_props = {
                            'mode': 'markers',
                            'marker': {
                                'symbol': 'o',
                                'size': 7,
                                'color': sp_col
                            },
                            'name': trace_name,
                            'legendgroup': trace_name,
                        }
                        # Add traces for atom numbers
                        data.append(
                            graph_objs.Scatter3d({
                                'x': atom_sites_sp[0],
                                'y': atom_sites_sp[1],
                                'z': atom_sites_sp[2],
                                'mode': 'text',
                                'text': [str(i + c_prev_num) for i in atom_idx],
                                'name': num_trace_name,
                                'legendgroup': num_trace_name,
                                'showlegend': True if sp_idx == 0 else False,
                                'visible': 'legendonly',
                            })
                        )
                        if atoms_3d:
                            rad = element(sp_i).vdw_radius * \
                                0.25 * 1e-2  # in Ang
                            # Get sphere trace for each atom:
                            for i in atom_sites_sp.T:
                                sph_args = {
                                    'radius': rad,
                                    'colour': sp_col,
                                    'origin': i[:, np.newaxis],
                                    'n': 10
                                }
                                sph = plotting.get_sphere_plotly(**sph_args)
                                sph[0].update({
                                    'name': trace_name,
                                    'legendgroup': trace_name,
                                })
                                data.append(sph[0])

                        else:
                            data.append(
                                graph_objs.Scatter3d(
                                    x=atom_sites_sp[0],
                                    y=atom_sites_sp[1],
                                    z=atom_sites_sp[2],
                                    **atom_site_props
                                )
                            )
                        if proj_2d:
                            for i in proj_2d_dirs:
                                data_2d.append({
                                    'type': 'scatter',
                                    'x': atom_sites_sp[dirs_2d[i][0]],
                                    'y': atom_sites_sp[dirs_2d[i][1]],
                                    'xaxis': ax_lab_2d[i][0],
                                    'yaxis': ax_lab_2d[i][1],
                                    'showlegend': show_leg_2d[i],
                                    **atom_site_props
                                })
                else:
                    # crystals but no crystal structure
                    for sp_idx, sp in enumerate(self.all_species):

                        atom_idx = np.where(
                            self.all_species_idx[crys_atm_idx] == sp_idx)[0]
                        atom_sites_sp = self.atom_sites[:,
                                                        crys_atm_idx[atom_idx]]
                        sp_col = str(atom_cols[sp])
                        trace_name = sp + ' (Crystal #{})'.format(c_idx + 1)

                        atom_site_props = {
                            'mode': 'markers',
                            'marker': {
                                'symbol': 'o',
                                'size': 7,
                                'color': 'rgb' + sp_col
                            },
                            'name': trace_name,
                            'legendgroup': trace_name,
                        }
                        data.append(
                            graph_objs.Scatter3d(
                                x=atom_sites_sp[0],
                                y=atom_sites_sp[1],
                                z=atom_sites_sp[2],
                                **atom_site_props
                            )
                        )
                        if proj_2d:
                            for i in proj_2d_dirs:
                                data_2d.append({
                                    'type': 'scatter',
                                    'x': atom_sites_sp[dirs_2d[i][0]],
                                    'y': atom_sites_sp[dirs_2d[i][1]],
                                    'xaxis': ax_lab_2d[i][0],
                                    'yaxis': ax_lab_2d[i][1],
                                    'showlegend': show_leg_2d[i],
                                    **atom_site_props
                                })

                c_prev_num = len(crys_atm_idx)

        layout = graph_objs.Layout(
            width=1000,
            height=800,
            scene={
                'aspectmode': 'data'
            }
        )

        fig_2d = None
        if proj_2d:
            # Get approximate ratio of y1 : y3
            sup_z_rn = np.max(sup_xyz[2]) - np.min(sup_xyz[2])
            sup_x_rn = np.max(sup_xyz[0]) - np.min(sup_xyz[0])
            sup_tot_rn_vert = sup_z_rn + sup_x_rn

            # Get ratio of x1 : x2
            sup_y_rn = np.max(sup_xyz[1]) - np.min(sup_xyz[1])
            sup_tot_rn_hori = sup_y_rn + sup_x_rn
            y1_frac = sup_z_rn / sup_tot_rn_vert
            y3_frac = sup_x_rn / sup_tot_rn_vert
            x1_frac = sup_y_rn / sup_tot_rn_hori
            x2_frac = sup_x_rn / sup_tot_rn_hori

            layout_2d = {
                'height': 1000,
                'width': 1000,

                'xaxis': {
                    'domain': [0, x1_frac - hori_space / 2],
                    'anchor': 'y',
                    'scaleanchor': 'y',
                    'side': 'top',
                    'title': 'y',
                },
                'yaxis': {
                    'domain': [y3_frac + vert_space / 2, 1],
                    'anchor': 'x',
                    'title': 'z',
                },

                'xaxis2': {
                    'domain': [x1_frac + hori_space / 2, 1],
                    'anchor': 'y',
                    'side': 'top',
                    'scaleanchor': 'y',
                    'title': 'x',
                },
                'yaxis3': {
                    'domain': [0, y3_frac - vert_space / 2],
                    'anchor': 'x',
                    'scaleanchor': 'x',
                    'title': 'x',
                },
            }

            fig_2d = graph_objs.Figure(data=data_2d, layout=layout_2d)
            if show_iplot:
                iplot(fig_2d)
            if save:
                div_2d = plot(fig_2d, **save_args,
                              output_type='div', include_plotlyjs=False)

        fig = graph_objs.Figure(data=data, layout=layout)

        if show_iplot:
            iplot(fig)
        if save:
            div_3d = plot(fig, **save_args, output_type='div',
                          include_plotlyjs=True)

            html_all = div_3d + div_2d
            with open(save_args.get('filename'), 'w') as plt_file:
                plt_file.write(html_all)

        if ret_fig:
            return (fig, fig_2d)
>>>>>>> 4a1c7200

    def reorient_to_lammps(self):
        """
        Reorient the supercell and its contents to a LAMMPS-compatible
        orientation. Also translate the origin to (0,0,0).

        Returns
        -------
        ndarray of shape (3, 3)
            Rotation matrix used to reorient the supercell and its contents

        """

        # Find rotation matrix which rotates to a LAMMPS compatible orientation
        sup_lmps = get_LAMMPS_compatible_box(self.supercell)
        R = np.dot(sup_lmps, self.supercell_inv)

        # Move the origin to (0,0,0): (I presume this is necessary for LAMMPS?)
        self.translate(-self.origin)

        # Rotate the supercell and its contents by R
        self.rotate(R)

        return R

    def wrap_sites_to_supercell(self, sites='all', dirs=None):
        """
        Wrap sites to within the supercell.

        Parameters
        ----------
        sites : str
            One of "atom", "lattice", "interstice" or "all".
        dirs : list of int, optional
            Supercell direction indices to apply wrapping. Default is None, in
            which case atoms are wrapped in all directions.            

        """

        # Validation
        if dirs is not None:
            if len(set(dirs)) != len(dirs):
                raise ValueError('Indices in `dirs` must not be repeated.')

            if len(dirs) not in [1, 2, 3]:
                raise ValueError('`dirs` must be a list of length 1, 2 or 3.')

            for d in dirs:
                if d not in [0, 1, 2]:
                    raise ValueError('`dirs` must be a list whose elements are'
                                     '0, 1 or 2.')

        allowed_sites_str = [
            'atom',
            'lattice',
            'interstice',
            'all',
        ]

        if not isinstance(sites, str) or sites not in allowed_sites_str:
            raise ValueError('`sites` must be a string and one of: "atom", '
                             '"lattice", "interstice" or "all".')

        if sites == 'all':
            sites_arr = [
                self.atom_sites,
                self.lattice_sites,
                self.interstice_sites
            ]
        elif sites == 'atom':
            sites_arr = [self.atom_sites]
        elif sites == 'lattice':
            sites_arr = [self.lattice_sites]
        elif sites == 'interstice':
            sites_arr = [self.interstice_sites]

        for s_idx in range(len(sites_arr)):

            s = sites_arr[s_idx]
            if s is None:
                continue

            # Get sites in supercell basis:
            s_sup = np.dot(self.supercell_inv, s)

            # Wrap atoms:
            s_sup_wrp = np.copy(s_sup)
            s_sup_wrp[dirs] -= np.floor(s_sup_wrp[dirs])

            # Snap to 0:
            s_sup_wrp = vectors.snap_arr_to_val(s_sup_wrp, 0, 1e-12)

            # Convert back to Cartesian basis
            s_std_wrp = np.dot(self.supercell, s_sup_wrp)

            # Update attributes:
            sites_arr[s_idx][:] = s_std_wrp

    def add_point_defects(self, point_defects):
        """
        Add point defects to the structure.

        Parameters
        ----------
        point_defects : list of PointDefect objects

        """
        pass

    def add_atom(self, coords, species, crystal_idx, is_frac_coords=False):
        """Add an atom to the structure."""
        pass

    def remove_atom(self, atom_idx):
        """Remove an atom from the structure."""
        pass

    @property
    def supercell_inv(self):
        return np.linalg.inv(self.supercell)

    @property
    def atom_sites_frac(self):
        return np.dot(self.supercell_inv, self.atom_sites)

    @property
    def lattice_sites_frac(self):
        if self.lattice_sites is not None:
            return np.dot(self.supercell_inv, self.lattice_sites)
        else:
            return None

    @property
    def interstice_sites_frac(self):
        if self.interstice_sites is not None:
            return np.dot(self.supercell_inv, self.interstice_sites)
        else:
            return None

    @property
    def species(self):
        return self.atom_labels['species'][0]

    @property
    def species_idx(self):
        return self.atom_labels['species'][1]

    @property
    def all_species(self):
        """Get the species of each atom as a string array."""
        return self.species[self.species_idx]

    @property
    def spglib_cell(self):
        """Returns a tuple representing valid input for the spglib library."""

        cell = (self.supercell.T,
                self.atom_sites_frac.T,
                [element(i).atomic_number for i in self.all_species])
        return cell

    @property
    def num_atoms_per_crystal(self):
        """Computes number of atoms in each crystal, returns a list."""

        if self.crystals is None:
            return None

        na = []
        for c_idx in range(len(self.crystals)):
            crystal_idx_tup = self.atom_labels['crystal_idx']
            crystal_idx = crystal_idx_tup[0][crystal_idx_tup[1]]
            na.append(np.where(crystal_idx == c_idx)[0].shape[0])

        return na

    @property
    def num_atoms(self):
        """Computes total number of atoms."""
        return self.atom_sites.shape[1]

    @property
    def num_crystals(self):
        """Returns number of crystals."""
        return len(self.crystals)

    @property
    def reciprocal_supercell(self):
        """Returns the reciprocal supercell as array of column vectors."""

        v = self.supercell
        cross_1 = np.cross(v[:, 1], v[:, 2])
        cross_2 = np.cross(v[:, 0], v[:, 2])
        cross_3 = np.cross(v[:, 0], v[:, 1])

        B = np.zeros((3, 3))
        B[:, 0] = 2 * np.pi * cross_1 / (np.dot(v[:, 0], cross_1))
        B[:, 1] = 2 * np.pi * cross_2 / (np.dot(v[:, 1], cross_2))
        B[:, 2] = 2 * np.pi * cross_3 / (np.dot(v[:, 2], cross_3))

        return B

    def get_kpoint_grid(self, separation):
        """
        Get the MP kpoint grid size for a given kpoint separation.

        Parameters
        ----------
        separation : float or int or ndarray of shape (3, )
            Maximum separation between kpoints, in units of inverse Angstroms.
            If an array, this is the separations in each reciprocal supercell
            direction.

        Returns
        -------
        ndarray of int of shape (3, )
            MP kpoint grid dimensions along each reciprocal supercell
            direction.

        """

        recip = self.reciprocal_supercell
        grid = np.ceil(np.round(
            np.linalg.norm(recip, axis=0) / (separation * 2 * np.pi),
            decimals=8)
        ).astype(int)

        return grid

    def get_kpoint_spacing(self, grid):
        """
        Get the kpoint spacing given an MP kpoint grid size.

        Parameters
        ----------
        grid : list of length 3
            Grid size in each of the reciprocal supercell directions.

        Returns
        -------
        ndarray of shape (3, )
            Separation between kpoints in each of the reciprocal supercell
            directions.

        """

        recip = self.reciprocal_supercell
        seps = np.linalg.norm(recip, axis=0) / (np.array(grid) * 2 * np.pi)

        return seps

    @property
    def crystal_centres(self):
        """Get the midpoints of each crystal in the structure."""

        return [geometry.get_box_centre(c['crystal'], origin=c['origin'])
                for c in self.crystals]

    def tile_supercell(self, tiles):
        """
        Tile supercell and its sites by some integer factors in each supercell 
        direction.

        Parameters
        ----------
        tiles : tuple or list of length 3 or ndarray of size 3
            Number of repeats in each supercell direction.

        """
        invalid_msg = ('`tiles` must be a tuple or list of three integers '
                       'greater than 0.')

        if isinstance(tiles, np.ndarray):
            tiles = np.squeeze(tiles).tolist()

        if len(tiles) != 3:
            raise ValueError(invalid_msg)

        for t in tiles:
            if not isinstance(t, int) or t < 1:
                raise ValueError(invalid_msg)

<<<<<<< HEAD
        tl_atm, tl_atm_lb = self.get_tiled_sites(
            self.atom_sites, self.atom_labels, tiles)

        self.atom_sites = tl_atm
        self.atom_labels = tl_atm_lb
=======
        tiled_atoms, tiled_all_species_idx, tld_crys_idx = self.get_tiled_atoms(
            tiles)
        tiled_sup = self.supercell * tiles

        self.atom_sites = tiled_atoms
        self._all_species_idx = tiled_all_species_idx
        self.supercell = tiled_sup
        self.crystal_idx = tld_crys_idx
>>>>>>> 4a1c7200

        if self.lattice_sites is not None:
            tl_lat, tl_lat_lb = self.get_tiled_sites(
                self.lattice_sites, self.lattice_labels, tiles)

            self.lattice_sites = tl_lat
            self.lattice_labels = tl_lat_lb

        if self.interstice_sites is not None:
            tl_int, tl_int_lb = self.get_tiled_sites(
                self.interstice_sites, self.interstice_labels, tiles)

            self.interstice_sites = tl_int
            self.interstice_labels = tl_int_lb

        self.supercell *= tiles

    def get_tiled_sites(self, sites, site_labels, tiles):
        """
        Get sites (atoms, lattice, interstice) and site labels tiled by some
        integer factors in each supercell direction.

        Sites are tiled in the positive supercell directions.

        Parameters
        ----------
        tiles : tuple or list of length 3 or ndarray of size 3
            Number of repeats in each supercell direction.

        Returns
        -------
        sites_tiled : ndarray
        labels_tiled : dict

        """

        invalid_msg = ('`tiles` must be a tuple or list of three integers '
                       'greater than 0.')

        if isinstance(tiles, np.ndarray):
            tiles = np.squeeze(tiles).tolist()

        if len(tiles) != 3:
            raise ValueError(invalid_msg)

<<<<<<< HEAD
        sites_tiled = np.copy(sites)
        labels_tiled = {k: tuple(np.copy(i) for i in v)
                        for k, v in site_labels.items()}

=======
        as_tiled = np.copy(self.atom_sites)
        all_species_idx_tiled = np.copy(self.all_species_idx)
        crys_idx_tiled = np.copy(self.crystal_idx)
>>>>>>> 4a1c7200
        for t_idx, t in enumerate(tiles):

            if t == 1:
                continue

            if not isinstance(t, int) or t < 1:
                raise ValueError(invalid_msg)

            v = self.supercell[:, t_idx:t_idx + 1]
<<<<<<< HEAD
            v_range = v * np.arange(1, t)

            all_t = v_range.T[:, :, np.newaxis]

            sites_stack = all_t + sites_tiled
            add_sites = np.hstack(sites_stack)
            sites_tiled = np.hstack([sites_tiled, add_sites])

            labels_tiled_new = {}
            for k, v in labels_tiled.items():

                add_label_idx = np.tile(v[1], t - 1)
                new_label_idx = np.concatenate((v[1], add_label_idx))
                labels_tiled_new.update({
                    k: (v[0], new_label_idx)
                })

            labels_tiled = labels_tiled_new

        return sites_tiled, labels_tiled
=======
            all_t = (v * np.arange(1, t)).T[:, :, np.newaxis]
            as_tiled_t = np.hstack(all_t + as_tiled)
            all_species_idx_tiled = np.tile(all_species_idx_tiled, t)
            crys_idx_tiled = np.tile(crys_idx_tiled, t)
            as_tiled = np.hstack([as_tiled, as_tiled_t])

        return as_tiled, all_species_idx_tiled, crys_idx_tiled
>>>>>>> 4a1c7200

    def get_interatomic_dist(self, periodic=True):
        """
        Find the distances between unique atom pairs across the whole
        structure.

        Parameters
        ----------
        periodic : bool
            If True, the atom sites are first tiled in each supercell direction
            to ensure that distances between periodic cells are considered.
            Currently, this is crude, and so produces interatomic distances
            between like atoms (i.e. of one supercell vector length).

        Returns
        ------
        ndarray of shape (N,)

        TODO:
        -   Improve consideration of periodicity. Maybe instead have a function
            `get_min_interatomic_dist` which gets the minimum distances of each
            atom and every other atom, given periodicity.

        """
        if periodic:
            atms = self.get_tiled_sites(
                self.atom_sites, self.atom_labels, [2, 2, 2])[0]
        else:
            atms = self.atom_sites

        return vectors.get_vec_distances(atms)

    def check_overlapping_atoms(self, tol=None):
        """
        Checks if any atoms are overlapping within a tolerance.

        Parameters
        ----------
        tol : float, optional
            Distance below which atoms are considered to be overlapping. By,
            default uses the value assigned on object initialisation as
            `_overlap_tol`.

        Raises
        ------
        AtomisticStructureException
            If any atoms are found to overlap within `tol`.

        """
        if tol is None:
            tol = self._overlap_tol

        dist = self.get_interatomic_dist()
        if np.any(dist < tol):
            raise AtomisticStructureException('Found overlapping atoms. '
                                              'Minimum separation: '
                                              '{:.3f}'.format(np.min(dist)))

    def get_sym_ops(self):
        return spglib.get_symmetry(self.spglib_cell)

    def shift_atoms(self, shift, wrap=False):
        """
        Perform a rigid shift on all atoms, in fractional supercell coordinates.

        Parameters
        ----------
        shift : list or tuple of length three or ndarry of shape (3,) of float
            Fractional supercell coordinates to translate all atoms by.
        wrap : bool
            If True, wrap atoms to within the supercell edges after shift.
        """

        shift = np.array(shift)[:, np.newaxis]
        shift_std = np.dot(self.supercell, shift)
        self.atom_sites += shift_std

        if wrap:
            self.wrap_sites_to_supercell(sites='atom')

    def add_vac(self, thickness, dir_idx, position=1):
        """
        Extend the supercell in a given direction.

        Supercell vector given by direction index `dir_idx` is extended such
        that it's component in the direction normal to the other two supercell
        vectors is a particular `thickness`.

        Parameters
        ----------
        thickness : float
            Thickness of vacuum to add
        dir_idx : int 0, 1 or 2
            Supercell direction in which to add vacuum
        position : float
            Fractional coordinate along supercell vector given by `dir_idx` at
            which to add the vacuum. By default, adds vacuum to the far face of
            the supercell, such that atom Cartesian coordinates are not
            affected. Must be between 0 (inclusive) and 1 (inclusive).
        """

        # TODO: validate it does what we want. Maybe revert back to calling it
        # `add_surface_vac`.

        warnings.warn('!! Untested function... !!')

        if dir_idx not in [0, 1, 2]:
            raise ValueError('`dir_idx` must be 0, 1 or 2.')

        if position < 0 or position > 1:
            raise ValueError('`position` must be between 0 (inclusive) and 1 '
                             '(inclusive).')

        non_dir_idx = [i for i in [0, 1, 2] if i != dir_idx]
        v1v2 = self.supercell[:, non_dir_idx]
        v3 = self.supercell[:, dir_idx]

        n = np.cross(v1v2[:, 0], v1v2[:, 1])
        n_unit = n / np.linalg.norm(n)
        v3_mag = np.linalg.norm(v3)
        v3_unit = v3 / v3_mag
        d = thickness / np.dot(n_unit, v3_unit)

        v3_mag_new = v3_mag + d
        v3_new = v3_unit * v3_mag_new

        self.supercell[:, dir_idx] = v3_new

        asf = self.atom_sites_frac
        shift_idx = np.where(asf[dir_idx] > position)[0]

        self.atom_sites[:, shift_idx] += (n_unit * thickness)

    def check_atomic_environment(self, checks_list):
        """Invoke checks of the atomic environment."""

        allowed_checks = {
            'atoms_overlap': self.check_overlapping_atoms,
        }

        for chk, func in allowed_checks.items():
            if chk in checks_list:
                func()


class BulkCrystal(AtomisticStructure):
    """

    Attributes
    ----------
    crystal_structure : CrystalStructure

    TODO:
    -   Add proper support for cs_orientation and cs_origin. Maybe allow one of
        `box_lat` or `box_std` for the more general case.

    """

    def __init__(self, crystal_structure, box_lat):
        """Constructor method for BulkCrystal object."""

        # Validation
        if any([i in vectors.num_equal_cols(box_lat) for i in [2, 3]]):
            raise ValueError(
                'Identical columns found in box_lat: \n{}\n'.format(box_lat))

        supercell = np.dot(crystal_structure.bravais_lattice.vecs, box_lat)

        cb = CrystalBox(crystal_structure, supercell)
        atom_sites = cb.atom_sites
        lattice_sites = cb.lattice_sites

        crystal_idx_lab = {
            'crystal_idx': (
                np.array([0]),
                np.zeros(atom_sites.shape[1], dtype=int)
            ),
        }

        atom_labels = copy.deepcopy(cb.atom_labels)
        atom_labels.update({**crystal_idx_lab})

        lattice_labels = copy.deepcopy(cb.lattice_labels)
        lattice_labels.update({**crystal_idx_lab})

        int_sites, int_labels = None, None
        if cb.interstice_sites is not None:
            int_labels = copy.deepcopy(cb.interstice_labels)
            int_labels.update({**crystal_idx_lab})

        crystals = [{
            'crystal': supercell,
            'origin': np.zeros((3, 1)),
            'cs_idx': 0,
            'cs_orientation': np.eye(3),
            'cs_origin': [0, 0, 0]
        }]

        super().__init__(supercell,
                         atom_sites,
                         atom_labels,
                         lattice_sites=lattice_sites,
                         lattice_labels=lattice_labels,
                         interstice_sites=int_sites,
                         interstice_labels=int_labels,
                         crystals=crystals,
                         crystal_structures=[crystal_structure])

        self.meta.update({'supercell_type': ['bulk']})


class PointDefect(object):
    """
    Class to represent a point defect embedded within an AtomisticStructure

    Attributes
    ----------
    defect_species : str
        Chemical symbol of the defect species or "v" for vacancy
    host_species : str
        Chemical symbol of the species which this defect replaces or "i" for
        interstitial.
    index : int
        The atom or interstitial site index within the AtomisticStructure.
    charge : float
        The defect's electronic charge relative to that of the site it occupies.
        site_current_charge - site_prev_charge = charge
    interstice_type : str
        Set to "tetrahedral" or "octahedral" if `host_species` is "i".

    """

    def __init__(self, defect_species, host_species, index=None, charge=0,
                 interstice_type=None):

        # Validation
        if interstice_type not in [None, 'tetrahedral', 'octahedral']:
            raise ValueError('Interstice type "{}" not understood.'.format(
                interstice_type))

        if host_species != 'i' and interstice_type is not None:
            raise ValueError('Non-interstitial defect specified but '
                             '`interstice_type` also specified.')

        if defect_species == 'v' and host_species == 'i':
            raise ValueError('Cannot add a vacancy defect to an '
                             'interstitial site!')

        if host_species == 'i' and interstice_type is None:
            raise ValueError('`interstice_type` must be specified for '
                             'interstitial point defect.')

        self.defect_species = defect_species
        self.host_species = host_species
        self.index = index
        self.charge = charge
        self.interstice_type = interstice_type

    def __str__(self):
        """
        References
        ----------
        https://en.wikipedia.org/wiki/Kr%C3%B6ger%E2%80%93Vink_notation

        """
        # String representation of the charge in Kroger-Vink notation
        if self.charge == 0:
            charge_str = 'x'
        elif self.charge > 0:
            charge_str = '•' * abs(self.charge)
        elif self.charge < 0:
            charge_str = '′' * abs(self.charge)

        out = '{}_{}^{}'.format(self.defect_species, self.host_species, charge_str,
                                self.index)

        if self.index is not None:
            idx_str_int = 'interstitial' if self.host_species == 'i' else 'atom'
            idx_str = 'at {} index {}'.format(idx_str_int, self.index)
        else:
            idx_str = ''

        if self.interstice_type is not None:
            out += ' ({}'.format(self.interstice_type)
            out += ' ' + idx_str + ')'
        else:
            out += ' (' + idx_str + ')'

        return out

    def __repr__(self):
        return ('PointDefect({!r}, {!r}, index={!r}, charge={!r}, '
                'interstice_type={!r})').format(
                    self.defect_species, self.atom_site, self.index, self.charge,
                    self.interstice_type)<|MERGE_RESOLUTION|>--- conflicted
+++ resolved
@@ -1,5 +1,5 @@
-<<<<<<< HEAD
-=======
+<< << << < HEAD
+== == == =
 import numpy as np
 import os
 import atsim.plotting as plotting
@@ -13,7 +13,7 @@
 from mendeleev import element
 
 from functools import reduce
->>>>>>> 4a1c7200
+>>>>>> > master
 import warnings
 import spglib
 from mendeleev import element
@@ -258,377 +258,8 @@
 
         self.translate(origin)
 
-<<<<<<< HEAD
     def visualise(self, **kwargs):
         struct_visualise(self, **kwargs)
-=======
-            ccent = self.crystal_centres
-
-            # Plot atoms by crystal and motif
-            # Crystal boxes and atoms
-            c_prev_num = 0  # Number of atoms in previous crystal
-            for c_idx, c in enumerate(self.crystals):
-
-                # Crystal centres
-                cc_trce_nm = 'Crystal #{} centre'.format(c_idx + 1)
-                cc_props = {
-                    'mode': 'markers',
-                    'marker': {
-                        'color': 'red',
-                        'symbol': 'x',
-                        'size': 3
-                    }
-                }
-                data.append(
-                    graph_objs.Scatter3d(
-                        x=ccent[c_idx][0],
-                        y=ccent[c_idx][1],
-                        z=ccent[c_idx][2],
-                        name=cc_trce_nm,
-                        **cc_props
-                    )
-                )
-                if proj_2d:
-                    for i in proj_2d_dirs:
-                        data_2d.append({
-                            'type': 'scatter',
-                            'x': ccent[c_idx][dirs_2d[i][0]],
-                            'y': ccent[c_idx][dirs_2d[i][1]],
-                            'xaxis': ax_lab_2d[i][0],
-                            'yaxis': ax_lab_2d[i][1],
-                            'name': cc_trce_nm,
-                            'legendgroup': cc_trce_nm,
-                            'showlegend': show_leg_2d[i],
-                            **cc_props
-                        })
-
-                # Crystal boxes
-                c_xyz = geometry.get_box_xyz(
-                    c['crystal'], origin=c['origin'])[0]
-                c_props = {
-                    'mode': 'lines',
-                    'line': {
-                        'color': crystal_cols[c_idx]
-                    }
-                }
-                c_trce_nm = 'Crystal #{}'.format(c_idx + 1)
-                data.append(
-                    graph_objs.Scatter3d(
-                        x=c_xyz[0],
-                        y=c_xyz[1],
-                        z=c_xyz[2],
-                        name=c_trce_nm,
-                        **c_props
-                    )
-                )
-                if proj_2d:
-                    for i in proj_2d_dirs:
-                        data_2d.append({
-                            'type': 'scatter',
-                            'x': c_xyz[dirs_2d[i][0]],
-                            'y': c_xyz[dirs_2d[i][1]],
-                            'xaxis': ax_lab_2d[i][0],
-                            'yaxis': ax_lab_2d[i][1],
-                            'name': c_trce_nm,
-                            'legendgroup': c_trce_nm,
-                            'showlegend': show_leg_2d[i],
-                            **c_props
-                        })
-
-                # Get CrystalStructure associated with this crystal:
-                has_cs = False
-                if c.get('cs_idx') is not None and self.crystal_structures is not None:
-                    has_cs = True
-
-                if has_cs:
-                    cs = self.crystal_structures[c['cs_idx']]
-
-                # Lattice unit cell, need to rotate by given orientation
-                if ((c.get('cs_orientation') is not None) and
-                        (c.get('cs_origin') is not None)) and False:
-
-                    unit_cell = np.dot(c['cs_orientation'],
-                                       cs.bravais_lattice.vecs)
-
-                    cs_origin = np.dot(unit_cell, c['cs_origin'])
-                    uc_origin = c['origin'] + cs_origin[:, np.newaxis]
-                    uc_xyz = geometry.get_box_xyz(
-                        unit_cell, origin=uc_origin)[0]
-
-                    uc_trace_name = 'Unit cell (crystal #{})'.format(c_idx + 1)
-                    uc_props = {
-                        'mode': 'lines',
-                        'line': {
-                            'color': 'gray'
-                        },
-                        'name': uc_trace_name,
-                        'legendgroup': uc_trace_name,
-                        'visible': 'legendonly'
-                    }
-                    data.append(
-                        graph_objs.Scatter3d(
-                            x=uc_xyz[0],
-                            y=uc_xyz[1],
-                            z=uc_xyz[2],
-                            **uc_props
-                        )
-                    )
-                    if proj_2d:
-                        for i in proj_2d_dirs:
-                            data_2d.append({
-                                'type': 'scatter',
-                                'x': uc_xyz[dirs_2d[i][0]],
-                                'y': uc_xyz[dirs_2d[i][1]],
-                                'xaxis': ax_lab_2d[i][0],
-                                'yaxis': ax_lab_2d[i][1],
-                                'name': uc_trace_name,
-                                'legendgroup': uc_trace_name,
-                                'showlegend': show_leg_2d[i],
-                                **uc_props
-                            })
-
-                # Lattice sites
-                if self.lattice_sites is not None:
-                    ls_idx = np.where(self.lat_crystal_idx == c_idx)[0]
-                    ls = self.lattice_sites[:, ls_idx]
-                    ls_trace_name = 'Lattice sites (crystal #{})'.format(
-                        c_idx + 1)
-                    lat_site_props = {
-                        'mode': 'markers',
-                        'marker': {
-                            'symbol': 'x',
-                            'size': 5,
-                            'color': crystal_cols[c_idx]
-                        },
-                        'name': ls_trace_name,
-                        'legendgroup': ls_trace_name,
-                        'visible': 'legendonly',
-                    }
-                    data.append(
-                        graph_objs.Scatter3d(
-                            x=ls[0],
-                            y=ls[1],
-                            z=ls[2],
-                            **lat_site_props
-                        )
-                    )
-                    if proj_2d:
-                        for i in proj_2d_dirs:
-                            data_2d.append({
-                                'type': 'scatter',
-                                'x': ls[dirs_2d[i][0]],
-                                'y': ls[dirs_2d[i][1]],
-                                'xaxis': ax_lab_2d[i][0],
-                                'yaxis': ax_lab_2d[i][1],
-                                'showlegend': show_leg_2d[i],
-                                **lat_site_props
-                            })
-
-                # Get indices of atoms in this crystal
-                crys_atm_idx = np.where(self.crystal_idx == c_idx)[0]
-
-                if has_cs:
-                    # Get motif associated with this crystal:
-                    sp_motif = cs.species_motif
-
-                    # Atoms by species
-                    # TODO: Add traces for atom numbers
-                    for sp_idx, sp_name in enumerate(sp_motif):
-
-                        atom_idx = np.where(
-                            self.motif_idx[crys_atm_idx] == sp_idx)[0]
-                        atom_sites_sp = self.atom_sites[:,
-                                                        crys_atm_idx[atom_idx]]
-                        sp_i = cs.motif['species'][sp_idx]
-                        sp_col = 'rgb' + str(atom_cols[sp_i])
-
-                        trace_name = sp_name + \
-                            ' (crystal #{})'.format(c_idx + 1)
-                        num_trace_name = 'Atom index (crystal #{})'.format(
-                            c_idx + 1)
-
-                        atom_site_props = {
-                            'mode': 'markers',
-                            'marker': {
-                                'symbol': 'o',
-                                'size': 7,
-                                'color': sp_col
-                            },
-                            'name': trace_name,
-                            'legendgroup': trace_name,
-                        }
-                        # Add traces for atom numbers
-                        data.append(
-                            graph_objs.Scatter3d({
-                                'x': atom_sites_sp[0],
-                                'y': atom_sites_sp[1],
-                                'z': atom_sites_sp[2],
-                                'mode': 'text',
-                                'text': [str(i + c_prev_num) for i in atom_idx],
-                                'name': num_trace_name,
-                                'legendgroup': num_trace_name,
-                                'showlegend': True if sp_idx == 0 else False,
-                                'visible': 'legendonly',
-                            })
-                        )
-                        if atoms_3d:
-                            rad = element(sp_i).vdw_radius * \
-                                0.25 * 1e-2  # in Ang
-                            # Get sphere trace for each atom:
-                            for i in atom_sites_sp.T:
-                                sph_args = {
-                                    'radius': rad,
-                                    'colour': sp_col,
-                                    'origin': i[:, np.newaxis],
-                                    'n': 10
-                                }
-                                sph = plotting.get_sphere_plotly(**sph_args)
-                                sph[0].update({
-                                    'name': trace_name,
-                                    'legendgroup': trace_name,
-                                })
-                                data.append(sph[0])
-
-                        else:
-                            data.append(
-                                graph_objs.Scatter3d(
-                                    x=atom_sites_sp[0],
-                                    y=atom_sites_sp[1],
-                                    z=atom_sites_sp[2],
-                                    **atom_site_props
-                                )
-                            )
-                        if proj_2d:
-                            for i in proj_2d_dirs:
-                                data_2d.append({
-                                    'type': 'scatter',
-                                    'x': atom_sites_sp[dirs_2d[i][0]],
-                                    'y': atom_sites_sp[dirs_2d[i][1]],
-                                    'xaxis': ax_lab_2d[i][0],
-                                    'yaxis': ax_lab_2d[i][1],
-                                    'showlegend': show_leg_2d[i],
-                                    **atom_site_props
-                                })
-                else:
-                    # crystals but no crystal structure
-                    for sp_idx, sp in enumerate(self.all_species):
-
-                        atom_idx = np.where(
-                            self.all_species_idx[crys_atm_idx] == sp_idx)[0]
-                        atom_sites_sp = self.atom_sites[:,
-                                                        crys_atm_idx[atom_idx]]
-                        sp_col = str(atom_cols[sp])
-                        trace_name = sp + ' (Crystal #{})'.format(c_idx + 1)
-
-                        atom_site_props = {
-                            'mode': 'markers',
-                            'marker': {
-                                'symbol': 'o',
-                                'size': 7,
-                                'color': 'rgb' + sp_col
-                            },
-                            'name': trace_name,
-                            'legendgroup': trace_name,
-                        }
-                        data.append(
-                            graph_objs.Scatter3d(
-                                x=atom_sites_sp[0],
-                                y=atom_sites_sp[1],
-                                z=atom_sites_sp[2],
-                                **atom_site_props
-                            )
-                        )
-                        if proj_2d:
-                            for i in proj_2d_dirs:
-                                data_2d.append({
-                                    'type': 'scatter',
-                                    'x': atom_sites_sp[dirs_2d[i][0]],
-                                    'y': atom_sites_sp[dirs_2d[i][1]],
-                                    'xaxis': ax_lab_2d[i][0],
-                                    'yaxis': ax_lab_2d[i][1],
-                                    'showlegend': show_leg_2d[i],
-                                    **atom_site_props
-                                })
-
-                c_prev_num = len(crys_atm_idx)
-
-        layout = graph_objs.Layout(
-            width=1000,
-            height=800,
-            scene={
-                'aspectmode': 'data'
-            }
-        )
-
-        fig_2d = None
-        if proj_2d:
-            # Get approximate ratio of y1 : y3
-            sup_z_rn = np.max(sup_xyz[2]) - np.min(sup_xyz[2])
-            sup_x_rn = np.max(sup_xyz[0]) - np.min(sup_xyz[0])
-            sup_tot_rn_vert = sup_z_rn + sup_x_rn
-
-            # Get ratio of x1 : x2
-            sup_y_rn = np.max(sup_xyz[1]) - np.min(sup_xyz[1])
-            sup_tot_rn_hori = sup_y_rn + sup_x_rn
-            y1_frac = sup_z_rn / sup_tot_rn_vert
-            y3_frac = sup_x_rn / sup_tot_rn_vert
-            x1_frac = sup_y_rn / sup_tot_rn_hori
-            x2_frac = sup_x_rn / sup_tot_rn_hori
-
-            layout_2d = {
-                'height': 1000,
-                'width': 1000,
-
-                'xaxis': {
-                    'domain': [0, x1_frac - hori_space / 2],
-                    'anchor': 'y',
-                    'scaleanchor': 'y',
-                    'side': 'top',
-                    'title': 'y',
-                },
-                'yaxis': {
-                    'domain': [y3_frac + vert_space / 2, 1],
-                    'anchor': 'x',
-                    'title': 'z',
-                },
-
-                'xaxis2': {
-                    'domain': [x1_frac + hori_space / 2, 1],
-                    'anchor': 'y',
-                    'side': 'top',
-                    'scaleanchor': 'y',
-                    'title': 'x',
-                },
-                'yaxis3': {
-                    'domain': [0, y3_frac - vert_space / 2],
-                    'anchor': 'x',
-                    'scaleanchor': 'x',
-                    'title': 'x',
-                },
-            }
-
-            fig_2d = graph_objs.Figure(data=data_2d, layout=layout_2d)
-            if show_iplot:
-                iplot(fig_2d)
-            if save:
-                div_2d = plot(fig_2d, **save_args,
-                              output_type='div', include_plotlyjs=False)
-
-        fig = graph_objs.Figure(data=data, layout=layout)
-
-        if show_iplot:
-            iplot(fig)
-        if save:
-            div_3d = plot(fig, **save_args, output_type='div',
-                          include_plotlyjs=True)
-
-            html_all = div_3d + div_2d
-            with open(save_args.get('filename'), 'w') as plt_file:
-                plt_file.write(html_all)
-
-        if ret_fig:
-            return (fig, fig_2d)
->>>>>>> 4a1c7200
 
     def reorient_to_lammps(self):
         """
@@ -911,22 +542,11 @@
             if not isinstance(t, int) or t < 1:
                 raise ValueError(invalid_msg)
 
-<<<<<<< HEAD
         tl_atm, tl_atm_lb = self.get_tiled_sites(
             self.atom_sites, self.atom_labels, tiles)
 
         self.atom_sites = tl_atm
         self.atom_labels = tl_atm_lb
-=======
-        tiled_atoms, tiled_all_species_idx, tld_crys_idx = self.get_tiled_atoms(
-            tiles)
-        tiled_sup = self.supercell * tiles
-
-        self.atom_sites = tiled_atoms
-        self._all_species_idx = tiled_all_species_idx
-        self.supercell = tiled_sup
-        self.crystal_idx = tld_crys_idx
->>>>>>> 4a1c7200
 
         if self.lattice_sites is not None:
             tl_lat, tl_lat_lb = self.get_tiled_sites(
@@ -972,16 +592,10 @@
         if len(tiles) != 3:
             raise ValueError(invalid_msg)
 
-<<<<<<< HEAD
         sites_tiled = np.copy(sites)
         labels_tiled = {k: tuple(np.copy(i) for i in v)
                         for k, v in site_labels.items()}
 
-=======
-        as_tiled = np.copy(self.atom_sites)
-        all_species_idx_tiled = np.copy(self.all_species_idx)
-        crys_idx_tiled = np.copy(self.crystal_idx)
->>>>>>> 4a1c7200
         for t_idx, t in enumerate(tiles):
 
             if t == 1:
@@ -991,7 +605,6 @@
                 raise ValueError(invalid_msg)
 
             v = self.supercell[:, t_idx:t_idx + 1]
-<<<<<<< HEAD
             v_range = v * np.arange(1, t)
 
             all_t = v_range.T[:, :, np.newaxis]
@@ -1012,15 +625,6 @@
             labels_tiled = labels_tiled_new
 
         return sites_tiled, labels_tiled
-=======
-            all_t = (v * np.arange(1, t)).T[:, :, np.newaxis]
-            as_tiled_t = np.hstack(all_t + as_tiled)
-            all_species_idx_tiled = np.tile(all_species_idx_tiled, t)
-            crys_idx_tiled = np.tile(crys_idx_tiled, t)
-            as_tiled = np.hstack([as_tiled, as_tiled_t])
-
-        return as_tiled, all_species_idx_tiled, crys_idx_tiled
->>>>>>> 4a1c7200
 
     def get_interatomic_dist(self, periodic=True):
         """
