--- conflicted
+++ resolved
@@ -919,14 +919,8 @@
         term_plane_a = term_plns[0]
         term_plane_b = term_plns[1]
 
-<<<<<<< HEAD
-
-#     Read in data for input structure and set up cell, pos_f, species, natoms
-#     lat_data = castep.read_cell_file(cellfile)
-=======
     # Read in data for input structure and set up cell, pos_f, species, natoms
     # lat_data = castep.read_cell_file(cellfile)
->>>>>>> 4b519196
 
     # Non-primitive lattice
     uvw_vecs = np.array(uvw_vecs)
